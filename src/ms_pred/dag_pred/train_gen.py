--- conflicted
+++ resolved
@@ -70,10 +70,7 @@
     parser.add_argument("--inject-early", default=False, action="store_true")
     parser.add_argument("--embed-adduct", default=False, action="store_true")
     parser.add_argument("--embed-collision", default=False, action="store_true")
-<<<<<<< HEAD
     parser.add_argument("--embed-instrument", default=False, action="store_true")
-=======
->>>>>>> b3cb65e7
     parser.add_argument("--embed-elem-group", default=False, action="store_true")
     parser.add_argument("--encode-forms", default=False, action="store_true")
     parser.add_argument("--add-hs", default=False, action="store_true")
@@ -143,10 +140,6 @@
     pe_embed_k = kwargs["pe_embed_k"]
     root_encode = kwargs["root_encode"]
     embed_elem_group = kwargs["embed_elem_group"]
-<<<<<<< HEAD
-    # TODO: do we need to consider whether Tree would look different based on instrument type
-=======
->>>>>>> b3cb65e7
     tree_processor = dag_data.TreeProcessor(
         pe_embed_k=pe_embed_k, root_encode=root_encode, add_hs=add_hs, embed_elem_group=embed_elem_group,
     )
@@ -224,10 +217,7 @@
         inject_early=kwargs["inject_early"],
         embed_adduct=kwargs["embed_adduct"],
         embed_collision=kwargs["embed_collision"],
-<<<<<<< HEAD
         embed_instrument=kwargs["embed_instrument"],
-=======
->>>>>>> b3cb65e7
         embed_elem_group=kwargs["embed_elem_group"],
         encode_forms=kwargs["encode_forms"],
         add_hs=add_hs,
