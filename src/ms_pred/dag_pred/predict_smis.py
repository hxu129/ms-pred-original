--- conflicted
+++ resolved
@@ -151,10 +151,7 @@
             smi = entry["smiles"]
             adduct = entry["ionization"]
             precursor_mz = entry["precursor"]
-<<<<<<< HEAD
             instrument = entry["instrument"]
-=======
->>>>>>> b3cb65e7
             name = entry["spec"]
             inchikey = common.inchikey_from_smiles(smi)
             collision_energies = [i for i in ast.literal_eval(entry["collision_energies"])]
@@ -164,19 +161,11 @@
                 colli_eng_val = common.collision_energy_to_float(colli_eng)  # str to float
                 if math.isnan(colli_eng_val):  # skip collision_energy == nan (no collision energy recorded)
                     continue
-<<<<<<< HEAD
                 tup_to_process.append((smi, name, colli_eng_val, adduct, instrument, precursor_mz,
-=======
-                tup_to_process.append((smi, name, colli_eng_val, adduct, precursor_mz,
->>>>>>> b3cb65e7
                                        f"pred_{name}/ikey {inchikey}/collision {colli_eng}"))
             return tup_to_process
 
         all_rows = [j for _, j in df.iterrows()]
-<<<<<<< HEAD
-=======
-
->>>>>>> b3cb65e7
         logging.info('Preparing entries')
         if kwargs["num_workers"] == 0:
             predict_entries = [prepare_entry(i) for i in tqdm(all_rows)]
@@ -184,11 +173,7 @@
             predict_entries = common.chunked_parallel(
                 all_rows,
                 prepare_entry,
-<<<<<<< HEAD
                 chunks=10000,
-=======
-                chunks=1000,
->>>>>>> b3cb65e7
                 max_cpu=kwargs["num_workers"],
             )
         predict_entries = [i for j in predict_entries for i in j]  # unroll
@@ -200,11 +185,8 @@
             predict_entries[i: i + batch_size] for i in range(0, len(predict_entries), batch_size)
         ]
 
-<<<<<<< HEAD
         print("# gpus", avail_gpu_num)
 
-=======
->>>>>>> b3cb65e7
         def producer_func(batch):
             torch.set_num_threads(1)
             if gpu and avail_gpu_num >= 0:
@@ -219,29 +201,19 @@
             model.to(device)
 
             # for batch in batched_entries:
-<<<<<<< HEAD
             smis, spec_names, colli_eng_vals, adducts, instruments, precursor_mzs, h5_names = list(zip(*batch))
-=======
-            smis, spec_names, colli_eng_vals, adducts, precursor_mzs, h5_names = list(zip(*batch))
->>>>>>> b3cb65e7
             full_outputs = model.predict_mol(
                 smis,
                 precursor_mz=precursor_mzs,
                 collision_eng=colli_eng_vals,
                 adduct=adducts,
-<<<<<<< HEAD
                 instrument=instruments,
-=======
->>>>>>> b3cb65e7
                 threshold=kwargs["threshold"],
                 device=device,
                 max_nodes=kwargs["max_nodes"],
                 binned_out=binned_out,
                 adduct_shift=kwargs["adduct_shift"],
-<<<<<<< HEAD
                 name=h5_names,
-=======
->>>>>>> b3cb65e7
             )
             return_list = []
             if binned_out:
@@ -273,7 +245,6 @@
             out_name = "preds.hdf5"
 
         def write_h5_func(out_entries):
-<<<<<<< HEAD
             # h5 = common.HDF5Dataset(save_dir / out_name, mode='w')
             try:
                 h5 = common.HDF5Dataset(save_dir / out_name, mode='w')
@@ -281,16 +252,12 @@
                 logging.error(f"File may already exist: {e}")
                 h5 = common.HDF5Dataset(save_dir / f"binned_preds1.hdf5", mode='w')
             
-=======
-            h5 = common.HDF5Dataset(save_dir / out_name, mode='w')
->>>>>>> b3cb65e7
             h5.attrs['num_bins'] = 15000
             h5.attrs['upper_limit'] = 1500
             h5.attrs['sparse_out'] = kwargs["sparse_out"]
             for out_batch in out_entries:
                 for out_item in out_batch:
                     h5_name, spec_name, smi, inchikey, output_spec, pred_frag = out_item
-<<<<<<< HEAD
                     try:
                         h5.write_data(h5_name + '/spec', output_spec)
                         if pred_frag is not None:
@@ -303,24 +270,12 @@
 
             return None
 
-=======
-                    h5.write_data(h5_name + '/spec', output_spec)
-                    if pred_frag is not None:
-                        h5.write_str(h5_name + '/frag', json.dumps(pred_frag.tolist()))  # save as string avoids overflow
-                    h5.update_attr(h5_name, {'smiles': smi, 'ikey': inchikey, 'spec_name': spec_name})
-            h5.close()
-
->>>>>>> b3cb65e7
         if kwargs["num_workers"] == 0:
             output_entries = [producer_func(batch) for batch in tqdm(all_batched_entries)]
             write_h5_func(output_entries)
         else:
             common.chunked_parallel(all_batched_entries, producer_func, output_func=write_h5_func,
-<<<<<<< HEAD
-                                    chunks=100000, max_cpu=kwargs["num_workers"])
-=======
                                     chunks=1000, max_cpu=kwargs["num_workers"])
->>>>>>> b3cb65e7
 
 
 if __name__ == "__main__":
