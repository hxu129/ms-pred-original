"""DAG intensity prediction model."""
import numpy as np
import copy
import torch
import pytorch_lightning as pl
import torch.nn as nn
import torch_scatter as ts
import dgl.nn as dgl_nn
import pygmtools as pygm
import functools


import ms_pred.common as common
import ms_pred.dag_pred.dag_data as dag_data
import ms_pred.nn_utils as nn_utils
import ms_pred.magma.fragmentation as fragmentation
import ms_pred.magma.run_magma as run_magma


class IntenGNN(pl.LightningModule):
    def __init__(
        self,
        hidden_size: int,
        gnn_layers: int = 2,
        mlp_layers: int = 0,
        set_layers: int = 2,
        learning_rate: float = 7e-4,
        lr_decay_rate: float = 1.0,
        weight_decay: float = 0,
        dropout: float = 0,
        mpnn_type: str = "PNA",
        pool_op: str = "avg",
        node_feats: int = common.ELEMENT_DIM + common.MAX_H,
        pe_embed_k: int = 0,
        max_broken: int = run_magma.FRAGMENT_ENGINE_PARAMS["max_broken_bonds"],
        frag_set_layers: int = 0,
        loss_fn: str = "cosine",
        track_cosine: bool = False,
        root_encode: str = "gnn",
        inject_early: bool = False,
        warmup: int = 1000,
        embed_adduct: bool = False,
        embed_collision: bool = False,
        embed_elem_group: bool = False,
        embed_instrument: bool = False, 
        include_unshifted_mz: bool = False,
        binned_targs: bool = True,
        encode_forms: bool = False,
        add_hs: bool = False,
        sk_tau: float = 0.01,
        contr_weight: float = 1.,
        ppm_tol: float = 20,
        **kwargs,
    ):
        super().__init__()
        self.save_hyperparameters()
        self.hidden_size = hidden_size
        self.pe_embed_k = pe_embed_k
        self.root_encode = root_encode
        self.pool_op = pool_op
        self.inject_early = inject_early
        self.embed_adduct = embed_adduct
        self.embed_collision = embed_collision
        self.embed_instrument = embed_instrument
        self.embed_elem_group = embed_elem_group
        self.include_unshifted_mz = include_unshifted_mz
        self.binned_targs = binned_targs
        self.encode_forms = encode_forms
        self.add_hs = add_hs
        self.sk_tau = sk_tau
        self.contr_weight = contr_weight

        self.tree_processor = dag_data.TreeProcessor(
            root_encode=root_encode, pe_embed_k=pe_embed_k, add_hs=add_hs, embed_elem_group=self.embed_elem_group,
        )

        self.formula_in_dim = 0
        if self.encode_forms:
            self.embedder = nn_utils.get_embedder("abs-sines")
            self.formula_dim = common.NORM_VEC.shape[0]

            # Calculate formula dim
            self.formula_in_dim = self.formula_dim * self.embedder.num_dim

            # Account for diffs
            self.formula_in_dim *= 2

        self.gnn_layers = gnn_layers
        self.set_layers = set_layers
        self.frag_set_layers = frag_set_layers
        self.mpnn_type = mpnn_type
        self.mlp_layers = mlp_layers

        self.learning_rate = learning_rate
        self.lr_decay_rate = lr_decay_rate
        self.warmup = warmup

        self.weight_decay = weight_decay
        self.dropout = dropout

        self.max_broken = max_broken + 1
        self.broken_onehot = torch.nn.Parameter(torch.eye(self.max_broken))
        self.broken_onehot.requires_grad = False
        self.broken_clamp = max_broken

        edge_feats = fragmentation.MAX_BONDS

        orig_node_feats = node_feats
        if self.inject_early:
            node_feats = node_feats + self.hidden_size

        adduct_shift = 0
        if self.embed_adduct:
            adduct_types = len(set(common.ion2onehot_pos.values()))
            onehot_types = torch.eye(adduct_types)
            if self.embed_elem_group:
                adduct_modes = len(set([j for i in common.ion_pos2extra_multihot.values() for j in i]))
                multihot_modes = torch.zeros((adduct_types, adduct_modes))
                for i in range(adduct_types):
                    for j in common.ion_pos2extra_multihot[i]:
                        multihot_modes[i, j] = 1
                adduct_embedder = torch.cat((onehot_types, multihot_modes), dim=-1)
                self.adduct_embedder = nn.Parameter(adduct_embedder.float())
                self.adduct_embedder.requires_grad = False
                adduct_shift = adduct_types + adduct_modes
            else:
                self.adduct_embedder = nn.Parameter(onehot_types.float())
                self.adduct_embedder.requires_grad = False
                adduct_shift = adduct_types

        collision_shift = 0
        if self.embed_collision:
            pe_dim = common.COLLISION_PE_DIM
            pe_scalar = common.COLLISION_PE_SCALAR
            pe_power =  2 * torch.arange(pe_dim // 2) / pe_dim
            self.collision_embedder_denominators = nn.Parameter(torch.pow(pe_scalar, pe_power))
            self.collision_embedder_denominators.requires_grad = False
            collision_shift = pe_dim

            # Not used: Compute the merged collision embedding as the mean of all energies 0 - 100 eV
            # collision_eng_steps = torch.arange(0, 100, 0.01)
            # self.collision_embed_merged = nn.Parameter(torch.cat(
            #     (torch.sin(collision_eng_steps.unsqueeze(1) / self.collision_embedder_denominators.unsqueeze(0)),
            #      torch.cos(collision_eng_steps.unsqueeze(1) / self.collision_embedder_denominators.unsqueeze(0))),
            #     dim=1
            # ).mean(dim=0))
            # self.collision_embed_merged.requires_grad = False

            # All-zero for collision == nan
            self.collision_embed_merged = nn.Parameter(torch.zeros(pe_dim))
            self.collision_embed_merged.requires_grad = False

        instrument_shift = 0
        if self.embed_instrument:
            instrument_types = len(set(common.instrument2onehot_pos.values()))
            onehot_types = torch.eye(instrument_types)
            self.instrument_embedder = nn.Parameter(onehot_types.float())
            self.instrument_embedder.requires_grad = False
            instrument_shift = instrument_types

        # Define network
        self.gnn = nn_utils.MoleculeGNN(
            hidden_size=self.hidden_size,
            num_step_message_passing=self.gnn_layers,
            set_transform_layers=self.set_layers,
            mpnn_type=self.mpnn_type,
            gnn_node_feats=node_feats + adduct_shift + collision_shift + instrument_shift,
            gnn_edge_feats=edge_feats,
            dropout=self.dropout,
        )

        if self.root_encode == "gnn":
            self.root_module = self.gnn

            # if inject early, need separate root and child GNN's
            if self.inject_early:
                self.root_module = nn_utils.MoleculeGNN(
                    hidden_size=self.hidden_size,
                    num_step_message_passing=self.gnn_layers,
                    set_transform_layers=self.set_layers,
                    mpnn_type=self.mpnn_type,
                    gnn_node_feats=node_feats + adduct_shift,
                    gnn_edge_feats=edge_feats,
                    dropout=self.dropout,
                )
        elif self.root_encode == "fp":
            self.root_module = nn_utils.MLPBlocks(
                input_size=2048,
                hidden_size=self.hidden_size,
                output_size=None,
                dropout=self.dropout,
                num_layers=1,
                use_residuals=True,
            )
        else:
            raise ValueError()

        # MLP layer to take representations from the pooling layer
        # And predict a single scalar value at each of them
        # I.e., Go from size B x 2h -> B x 1
        self.intermediate_out = nn_utils.MLPBlocks(
            input_size=self.hidden_size * 3 + self.max_broken + self.formula_in_dim,
            hidden_size=self.hidden_size,
            output_size=self.hidden_size,
            dropout=self.dropout,
            num_layers=self.mlp_layers,
            use_residuals=True,
        )

        trans_layer = nn_utils.TransformerEncoderLayer(
            self.hidden_size,
            nhead=8,
            batch_first=True,
            norm_first=False,
            dim_feedforward=self.hidden_size * 4,
        )
        self.trans_layers = nn_utils.get_clones(trans_layer, self.frag_set_layers)

        self.ppm_tol = ppm_tol
        self.mass_tol = self.ppm_tol * 1e-6
        self.loss_fn_name = loss_fn
        self.track_cosine = track_cosine
        self.cos_fn = nn.CosineSimilarity()
        if loss_fn == "cosine":
            self.loss_fn = self.cos_loss
            self.output_activations = [nn.Sigmoid()]
        elif loss_fn == "entropy":
            self.loss_fn = self.entropy_loss
            self.output_activations = [nn.Sigmoid()]
            if self.track_cosine:
                self._cosine_fn = self.cos_loss
        elif loss_fn == "weighted_entropy":
            self.loss_fn = functools.partial(self.entropy_loss, weighted=True)
            self.output_activations = [nn.Sigmoid()]
        else:
            raise NotImplementedError()

        self.num_outputs = len(self.output_activations)
        self.output_size = run_magma.FRAGMENT_ENGINE_PARAMS["max_broken_bonds"] * 2 + 1
        if self.include_unshifted_mz:
            self.output_map = nn.Linear(
                self.hidden_size, self.num_outputs * self.output_size * 2
                # output_size dim for adduct mass shift & output_size dim for no mass shift
            )
        else:
            self.output_map = nn.Linear(
                self.hidden_size, self.num_outputs * self.output_size
            )

        # Define map from output layer to attn
        self.isomer_attn_out = copy.deepcopy(self.output_map)

        # Define buckets
        buckets = torch.DoubleTensor(np.linspace(0, 1500, 15000))
        self.inten_buckets = nn.Parameter(buckets)
        self.inten_buckets.requires_grad = False

        if self.pool_op == "avg":
            self.pool = dgl_nn.AvgPooling()
        elif self.pool_op == "attn":
            self.pool = dgl_nn.GlobalAttentionPooling(nn.Linear(hidden_size, 1))
        else:
            raise NotImplementedError()

        self.sigmoid = nn.Sigmoid()

    def cos_loss(self, pred, targ, parent_mass=None, use_hun=False):
        """cos_loss.

        Args:
            pred:
            targ:
        """
        if not self.binned_targs:
            tol = parent_mass * self.mass_tol
            mask = torch.logical_and(
                torch.abs(pred[:, :, None, 0] - targ[:, None, :, 0]) < tol[:, None, None],
                targ[:, None, :, 0] > 0
            )
            pred_norm = pred[:, :, 1].norm(dim=-1)
            targ_norm = targ[:, :, 1].norm(dim=-1)
            score = pred[:, :, None, 1] * targ[:, None, :, 1] / (pred_norm[:, None, None] * targ_norm[:, None, None])
            score = torch.where(mask, score, torch.zeros_like(score))
            target_nums = torch.sum(targ[:, :, 1] != 0, dim=-1)
            if use_hun:
                assign = pygm.hungarian(score, n2=target_nums, backend='pytorch')
            else:
                _score = torch.where(mask, score, torch.full_like(score, -1e3))
                assign = pygm.sinkhorn(_score, n2=target_nums, tau=self.sk_tau, dummy_row=True, max_iter=20, backend='pytorch')
            loss = 1 - torch.sum(assign * score, dim=(1, 2))
        else:
            loss = 1 - self.cos_fn(pred, targ)
        return {"loss": loss}

    def entropy_loss(self, pred, targ, parent_mass=None, use_hun=False, weighted=False):
        """entropy_loss.

        Args:
            pred:
            targ:
        """
        def norm_peaks(prob):
            return prob / (prob.sum(dim=-1, keepdim=True) + 1e-22)
        def entropy(prob):
            assert torch.all(torch.abs(prob.sum(dim=-1) - 1) < 1e-3), prob.sum(dim=-1)
            return -torch.sum(prob * torch.log(prob + 1e-22), dim=-1) / 1.3862943611198906 # norm by log(4)

        if not self.binned_targs:
            if weighted:
                raise NotImplementedError
            tol = parent_mass * self.mass_tol
            mask = torch.logical_and(
                torch.abs(pred[:, :, None, 0] - targ[:, None, :, 0]) < tol[:, None, None],
                targ[:, None, :, 0] > 0
            )
            score = pred[:, :, None, 1] * targ[:, None, :, 1]
            score = torch.where(mask, score, torch.zeros_like(score))
            target_nums = torch.sum(targ[:, :, 1] != 0, dim=-1)
            if use_hun:
                assign = pygm.hungarian(score, n2=target_nums, backend='pytorch')
            else:
                _score = torch.where(mask, score, torch.full_like(score, -1e3))
                assign = pygm.sinkhorn(_score, n2=target_nums, tau=self.sk_tau, dummy_row=True, max_iter=20, backend='pytorch')
            pred_norm = norm_peaks(pred[:, :, 1])
            targ_norm = norm_peaks(targ[:, :, 1])
            merged_peaks = torch.cat((
                torch.bmm(assign, targ_norm.unsueeze(-1)).squeeze(-1) + pred_norm, # usually n_pred > n_targ
                (1 - assign.sum(dim=1)) * targ_norm,
            ), dim=1)
            entropy_mix = entropy(merged_peaks)
            entropy_pred = entropy(pred_norm)
            entropy_targ = entropy(targ_norm)
            loss = 2 * entropy_mix - entropy_pred - entropy_targ

        else:
            pred_norm = norm_peaks(pred)
            targ_norm = norm_peaks(targ)
            if weighted:
                def reweight_spec(norm_spec):
                    entropy_spec = entropy(norm_spec)
                    weight = torch.where(entropy_spec < 3, 0.25 + 0.25 * entropy_spec, torch.ones_like(entropy_spec))
                    weighted_spec = norm_spec ** weight.unsqueeze(-1)
                    weighted_spec = norm_peaks(weighted_spec)
                    return weighted_spec
                pred_norm = reweight_spec(pred_norm)
                targ_norm = reweight_spec(targ_norm)
            entropy_pred = entropy(pred_norm)
            entropy_targ = entropy(targ_norm)
            entropy_mix = entropy((pred_norm + targ_norm) / 2)
            loss = 2 * entropy_mix - entropy_pred - entropy_targ
        return {"loss": loss}

    def predict(
        self,
        graphs,
        root_reprs,
        ind_maps,
        num_frags,
        max_breaks,
        adducts=None,
        collision_engs=None,
        instruments=None,
        precursor_mzs=None,
        max_add_hs=None,
        max_remove_hs=None,
        masses=None,
        root_forms=None,
        frag_forms=None,
        binned_out=False,
    ) -> dict:
        """predict _summary_

        Args:
            graphs (_type_): _description_
            root_reprs (_type_): _description_
            ind_maps (_type_): _description_
            num_frags (_type_): _description_
            max_breaks (_type_): _description_
            adducts (_type_): _description_
            collision_engs (_type_): _description_
            instruments (_type_): _description_
            precursor_mzs (_type_): _description_
            max_add_hs (_type_, optional): _description_. Defaults to None.
            max_remove_hs (_type_, optional): _description_. Defaults to None.
            masses (_type_, optional): _description_. Defaults to None.
            root_forms (_type_, optional): _description_. Defaults to None.
            frag_forms (_type_, optional): _description_. Defaults to None.
            binned_out (bool, optional): _description_. Defaults to False.

        Raises:
            NotImplementedError: _description_

        Returns:
            dict: _description_
        """
        # B x nodes x num outputs x inten items
        out = self.forward(
            graphs,
            root_reprs,
            ind_maps,
            num_frags,
            adducts=adducts,
            collision_engs=collision_engs,
            instruments=instruments,
            precursor_mzs=precursor_mzs,
            broken=max_breaks,
            max_add_hs=max_add_hs,
            max_remove_hs=max_remove_hs,
            masses=masses,
            root_forms=root_forms,
            frag_forms=frag_forms,
        )

        if self.loss_fn_name not in ["cosine", "entropy", "weighted_entropy"]:
            raise NotImplementedError()

        output = out["output"][
            :,
            :,
            0,
        ]
        output_binned = out["output_binned"][:, 0, :]
        out_preds_binned = [i.cpu().detach().numpy() for i in output_binned]
        out_preds = [
            pred[:num_frag, :].cpu().detach().numpy()
            for pred, num_frag in zip(output, num_frags)
        ]

        if binned_out:
            out_dict = {
                "spec": out_preds_binned,
            }
        else:
            out_dict = {
                "spec": out_preds,
            }
        return out_dict

    def forward(
        self,
        graphs,
        root_repr,
        ind_maps,
        num_frags,
        broken,
        collision_engs,
        precursor_mzs,
        adducts=None,
        instruments=None,
        max_add_hs=None,
        max_remove_hs=None,
        masses=None,
        root_forms=None,
        frag_forms=None,
    ):
        """forward _summary_

        Args:
            graphs (_type_): _description_
            root_repr (_type_): _description_
            ind_maps (_type_): _description_
            num_frags (_type_): _description_
            broken (_type_): _description_
            adducts (_type_): _description_
            collision_engs (_type_): _description_
            precursor_mzs (_type_): _description_
            max_add_hs (_type_, optional): _description_. Defaults to None.
            max_remove_hs (_type_, optional): _description_. Defaults to None.
            masses (_type_, optional): _description_. Defaults to None.
            root_forms (_type_, optional): _description_. Defaults to None.
            frag_forms (_type_, optional): _description_. Defaults to None.

        Raises:
            NotImplementedError: _description_

        Returns:
            _type_: _description_
        """
        device = num_frags.device

        if not self.include_unshifted_mz:
            masses = masses[:, :, :1, :].contiguous()  # only keep m/z with adduct shift

        # if root fingerprints:
        if self.embed_adduct:
            embed_adducts = self.adduct_embedder[adducts.long()]
        if self.embed_instrument:
            embed_instruments = self.instrument_embedder[instruments.long()]
        if self.root_encode == "fp":
            root_embeddings = self.root_module(root_repr)
            raise NotImplementedError()
        elif self.root_encode == "gnn":
            with root_repr.local_scope():
                if self.embed_adduct:
                    embed_adducts_expand = embed_adducts.repeat_interleave(
                        root_repr.batch_num_nodes(), 0
                    )
                    ndata = root_repr.ndata["h"]
                    ndata = torch.cat([ndata, embed_adducts_expand], -1)
                    root_repr.ndata["h"] = ndata

                if self.embed_collision:
                    embed_collision = torch.cat(
                        (torch.sin(collision_engs.unsqueeze(1) / self.collision_embedder_denominators.unsqueeze(0)),
                         torch.cos(collision_engs.unsqueeze(1) / self.collision_embedder_denominators.unsqueeze(0))),
                        dim=1
                    )
                    embed_collision = torch.where(  # handle entries without collision energy (== nan)
                        torch.isnan(embed_collision), self.collision_embed_merged.unsqueeze(0), embed_collision
                    )
                    embed_collision_expand = embed_collision.repeat_interleave(
                        root_repr.batch_num_nodes(), 0
                    )
                    ndata = root_repr.ndata["h"]
                    ndata = torch.cat([ndata, embed_collision_expand], -1)
                    root_repr.ndata["h"] = ndata

                if self.embed_instrument:

                    # TODO: should I account for nan:
                    # self.instrument_nansub = nn.Parameter(torch.zeros(len(set(common.instrument2onehot_pos.values()))))
                    # self.instrument_nansub.requires_grad = False

                    # embed_instruments = torch.where(torch.isnan(embed_instruments), 
                    #                                 self.instrument_nansub.unsqueeze(0),
                    #                                 embed_instruments
                    # )
                    embed_instruments_expand = embed_instruments.repeat_interleave(
                        root_repr.batch_num_nodes(), 0
                    )

                    ndata = root_repr.ndata["h"]
                    ndata = torch.cat([ndata, embed_instruments_expand], -1)
                    root_repr.ndata["h"] = ndata
                root_embeddings = self.root_module(root_repr)
                root_embeddings = self.pool(root_repr, root_embeddings)
        else:
            pass

        # Line up the features to be parallel between fragment avgs and root
        # graphs
        ext_root = root_embeddings[ind_maps]
        # Extend the root further to cover each individual atom
        ext_root_atoms = torch.repeat_interleave(
            ext_root, graphs.batch_num_nodes(), dim=0
        )
        concat_list = [graphs.ndata["h"]]

        if self.inject_early:
            concat_list.append(ext_root_atoms)

        if self.embed_adduct:
            adducts_mapped = embed_adducts[ind_maps]
            adducts_exp = torch.repeat_interleave(
                adducts_mapped, graphs.batch_num_nodes(), dim=0
            )
            concat_list.append(adducts_exp)

        if self.embed_collision:
            collision_mapped = embed_collision[ind_maps]
            collision_exp = torch.repeat_interleave(
                collision_mapped, graphs.batch_num_nodes(), dim=0
            )
            concat_list.append(collision_exp)

        if self.embed_instrument:
            instruments_mapped = embed_instruments[ind_maps]
            instruments_exp = torch.repeat_interleave(
                instruments_mapped, graphs.batch_num_nodes(), dim=0
            )
            concat_list.append(instruments_exp)

        with graphs.local_scope():
            graphs.ndata["h"] = torch.cat(concat_list, -1).float()

            frag_embeddings = self.gnn(graphs)

            # Average embed the full root molecules and fragments
            avg_frags = self.pool(graphs, frag_embeddings)

        # expand broken and map it to each fragment
        broken_arange = torch.arange(broken.shape[-1]).to(device)
        broken_mask = broken_arange[None, :] < num_frags[:, None]

        broken = torch.clamp(broken[broken_mask], max=self.broken_clamp)
        broken_onehots = self.broken_onehot[broken.long()]

        ### Build hidden with forms
        mlp_cat_list = [ext_root, ext_root - avg_frags, avg_frags, broken_onehots]

        hidden = torch.cat(mlp_cat_list, dim=1)

        # Pack so we can use interpeak attn
        padded_hidden = nn_utils.pad_packed_tensor(hidden, num_frags, 0)

        if self.encode_forms:
            diffs = root_forms[:, None, :] - frag_forms
            form_encodings = self.embedder(frag_forms)
            diff_encodings = self.embedder(diffs)
            new_hidden = torch.cat(
                [padded_hidden, form_encodings, diff_encodings], dim=-1
            )
            padded_hidden = new_hidden

        padded_hidden = self.intermediate_out(padded_hidden)
        batch_size, max_frags, hidden_dim = padded_hidden.shape

        # Build up a mask
        arange_frags = torch.arange(padded_hidden.shape[1]).to(device)
        attn_mask = ~(arange_frags[None, :] < num_frags[:, None])

        hidden = padded_hidden
        for trans_layer in self.trans_layers:
            hidden, _ = trans_layer(hidden, src_key_padding_mask=attn_mask)

        # hidden: B x L x h
        # attn_mask: B x L

        # Build mask
        max_inten_shift = (self.output_size - 1) / 2
        max_break_ar = torch.arange(self.output_size, device=device)[None, None, :].to(
            device
        )
        max_breaks_ub = max_add_hs + max_inten_shift
        max_breaks_lb = -max_remove_hs + max_inten_shift

        ub_mask = max_break_ar <= max_breaks_ub[:, :, None]
        lb_mask = max_break_ar >= max_breaks_lb[:, :, None]

        # B x Length x Mass shifts
        valid_pos = torch.logical_and(ub_mask, lb_mask)
        valid_pos = torch.logical_and(valid_pos, ~attn_mask[:, :, None])

        if self.include_unshifted_mz:
            mz_groups = 2
        else:
            mz_groups = 1

        # B x Length x outputs x 2 x Mass shift
        valid_pos = valid_pos[:, :, None, None, :].expand(
            batch_size, max_frags, self.num_outputs, mz_groups, self.output_size
        )
        # B x L x Output
        output = self.output_map(hidden)
        attn_weights = self.isomer_attn_out(hidden)

        # B x L x Out x 2 x Mass shifts
        output = output.reshape(batch_size, max_frags, self.num_outputs, mz_groups, -1)
        attn_weights = attn_weights.reshape(batch_size, max_frags, self.num_outputs, mz_groups, -1)

        # Mask attn weights
        attn_weights.masked_fill_(~valid_pos, -99999)  # -float("inf"))

        # B x Out x L x 2 x Mass shifts
        output = output.transpose(1, 2)
        attn_weights = attn_weights.transpose(1, 2)
        valid_pos_binned = valid_pos.transpose(1, 2)

        # Calc inverse indices => B x Out x L x 2 x shift
        inverse_indices = torch.clamp(torch.bucketize(masses, self.inten_buckets, right=False), max=len(self.inten_buckets) - 1)
        inverse_indices = inverse_indices[:, None, :, :].expand(attn_weights.shape)

        # B x Out x (L * 2 * Mass shifts)
        attn_weights = attn_weights.reshape(batch_size, self.num_outputs, -1)
        output = output.reshape(batch_size, self.num_outputs, -1)
        inverse_indices = inverse_indices.reshape(batch_size, self.num_outputs, -1)
        valid_pos_binned = valid_pos.reshape(batch_size, self.num_outputs, -1)

        # B x Outs x ( L * 2 * mass shifts )
        pool_weights = ts.scatter_softmax(attn_weights, index=inverse_indices, dim=-1)
        weighted_out = pool_weights * output

        # B x Outs x (UNIQUE(L * 2 * mass shifts))
        output_binned = ts.scatter_add(
            weighted_out,
            index=inverse_indices,
            dim=-1,
            dim_size=self.inten_buckets.shape[-1],
        )

        # B x L x Outs x (2 * mass shifts)
        pool_weights_reshaped = pool_weights.reshape(
            batch_size, self.num_outputs, max_frags, -1
        ).transpose(1, 2)
        inverse_indices_reshaped = inverse_indices.reshape(
            batch_size, self.num_outputs, max_frags, -1
        ).transpose(1, 2)

        # B x Outs x binned
        valid_pos_binned = ts.scatter_max(
            (valid_pos_binned).long(),
            index=inverse_indices,
            dim_size=self.inten_buckets.shape[-1],
            dim=-1,
        )[0].bool()

        # Activate each dim with its respective output activation
        # Helpful for hurdle or probabilistic models
        new_outputs_binned = []
        for output_ind, act in enumerate(self.output_activations):
            new_outputs_binned.append(
                act(output_binned[:, output_ind : output_ind + 1, :])
            )
        output_binned = torch.cat(new_outputs_binned, -2)
        output_binned.masked_fill_(~valid_pos_binned, 0)

        # Index into output binned using inverse_indices_reshaped
        # Revert the binned output back to frags for attribution
        # B x Out x (L * 2 * Mass shifts)
        inverse_indices_reshaped_temp = inverse_indices_reshaped.transpose(
            1, 2
        ).reshape(batch_size, self.num_outputs, -1)
        output_unbinned = torch.take_along_dim(
            output_binned, inverse_indices_reshaped_temp, dim=-1
        )
        output_unbinned = output_unbinned.reshape(
            batch_size, self.num_outputs, max_frags, -1
        ).transpose(1, 2)
        output_unbinned_alpha = output_unbinned * pool_weights_reshaped

        return {"output_binned": output_binned, "output": output_unbinned_alpha}

    def _common_step(self, batch, name="train"):
        pred_obj = self.forward(
            batch["frag_graphs"],
            batch["root_reprs"],
            batch["inds"],
            batch["num_frags"],
            broken=batch["broken_bonds"],
            adducts=batch["adducts"],
            instruments=batch["instruments"] if self.embed_instrument else None,
            collision_engs=batch["collision_engs"],
            precursor_mzs=batch["precursor_mzs"],
            max_remove_hs=batch["max_remove_hs"],
            max_add_hs=batch["max_add_hs"],
            masses=batch["masses"],
            root_forms=batch["root_form_vecs"],
            frag_forms=batch["frag_form_vecs"],
        )
        if self.binned_targs:
            pred_inten = pred_obj["output_binned"]
            pred_inten = pred_inten[:, 0, :]
        else:
            pred_inten = pred_obj["output"]
            pred_inten = pred_inten[:, :, 0, :]
            pred_inten = torch.stack((batch["masses"], pred_inten), dim=-1)
            pred_inten = pred_inten.reshape(pred_inten.shape[0], -1, 2)  # B x (Out * Mass shifts) x 2
        batch_size = len(batch["names"])

        if name == 'train':
            loss_fn = self.loss_fn
<<<<<<< HEAD
            if self.track_cosine:
                cosine_fn = self._cosine_fn
        else:
            loss_fn = functools.partial(self.loss_fn, use_hun=False)  # use hungarian in val and test
            # TODO: is the hungarian matching correct?
            if self.track_cosine:
                cosine_fn = functools.partial(self._cosine_fn, use_hun=False) # use hungarian in val and test
=======
            decoy_loss_fn = self.entropy_loss
        else:
            loss_fn = functools.partial(self.loss_fn, use_hun=True)  # use hungarian in val and test
            decoy_loss_fn = functools.partial(self.entropy_loss, use_hun=True)
>>>>>>> be2317c1

        if 'is_decoy' in batch and 'mol_num' in batch:  # data with decoys
            true_data_inds = batch["is_decoy"] == 0
            num_true_data = torch.sum(true_data_inds)

            # the real spectrum loss (cosine or entropy)
            spec_loss = loss_fn(pred_inten[true_data_inds], batch["inten_targs"][true_data_inds],
                               parent_mass=batch["precursor_mzs"][true_data_inds]
            )['loss']

            # contrastive ranking loss cosine loss to decoys
            decoy_spec_loss = decoy_loss_fn(pred_inten,
                                      batch["inten_targs"][true_data_inds].repeat_interleave(batch['mol_num'], dim=0),
                                      parent_mass=batch["precursor_mzs"]
                                      )['loss']
            split_end = torch.cumsum(batch['mol_num'], dim=0)
            split_start = split_end - batch['mol_num']
            decoy_spec_loss = [decoy_spec_loss[s:e] for s, e in zip(split_start, split_end)]
            decoy_spec_loss = torch.nn.utils.rnn.pad_sequence(decoy_spec_loss, batch_first=True, padding_value=1) # cos_loss <=1 by definition
            decoy_spec_loss_sorted = torch.sort(decoy_spec_loss, dim=-1).values.detach()
            ranking_dist = torch.abs(decoy_spec_loss[:, :, None] - decoy_spec_loss_sorted[:, None, :])
            top1_prob = pygm.sinkhorn(-ranking_dist, n1=batch["mol_num"], n2=batch["mol_num"], tau=self.sk_tau, backend='pytorch')[:, 0, 0]
            contr_loss = torch.relu(-torch.log(top1_prob + 0.5))  # shift & cut ce loss for probs > 0.5

            loss = {
                "spec_loss": spec_loss,
                "contr_loss": contr_loss,
                "loss": spec_loss + contr_loss * self.contr_weight,
            }
            # TODO: track cosine loss if desired
        else:
            loss = loss_fn(pred_inten, batch["inten_targs"], parent_mass=batch["precursor_mzs"])
            if self.track_cosine:
                
                cosine_loss_val = cosine_fn(pred_inten, batch["inten_targs"], parent_mass=batch["precursor_mzs"])['loss']

        loss = {k: v.mean() for k, v in loss.items()}
        self.log(
            f"{name}_loss", loss["loss"].item(), batch_size=batch_size, on_epoch=True
        )
        if self.track_cosine:
            self.log(
                f"{name}_cosine", cosine_loss_val.mean().item(), batch_size=batch_size, on_epoch=True
            )

        for k, v in loss.items():
            if k != "loss":
                self.log(f"{name}_aux_{k}", v.item(), batch_size=batch_size)
        return loss

    def training_step(self, batch, batch_idx):
        """training_step."""
        return self._common_step(batch, name="train")

    def validation_step(self, batch, batch_idx):
        """validation_step."""
        return self._common_step(batch, name="val")

    def test_step(self, batch, batch_idx):
        """test_step."""
        return self._common_step(batch, name="test")

    def configure_optimizers(self):
        """configure_optimizers."""
        optimizer = torch.optim.Adam(
            self.parameters(), lr=self.learning_rate, weight_decay=self.weight_decay
        )
        scheduler = nn_utils.build_lr_scheduler(
            optimizer=optimizer, lr_decay_rate=self.lr_decay_rate, warmup=self.warmup
        )
        ret = {
            "optimizer": optimizer,
            "lr_scheduler": {
                "scheduler": scheduler,
                "frequency": 1,
                "interval": "step",
            },
        }
        return ret<|MERGE_RESOLUTION|>--- conflicted
+++ resolved
@@ -749,20 +749,14 @@
 
         if name == 'train':
             loss_fn = self.loss_fn
-<<<<<<< HEAD
+            decoy_loss_fn = self.entropy_loss
             if self.track_cosine:
                 cosine_fn = self._cosine_fn
         else:
-            loss_fn = functools.partial(self.loss_fn, use_hun=False)  # use hungarian in val and test
-            # TODO: is the hungarian matching correct?
-            if self.track_cosine:
-                cosine_fn = functools.partial(self._cosine_fn, use_hun=False) # use hungarian in val and test
-=======
-            decoy_loss_fn = self.entropy_loss
-        else:
             loss_fn = functools.partial(self.loss_fn, use_hun=True)  # use hungarian in val and test
             decoy_loss_fn = functools.partial(self.entropy_loss, use_hun=True)
->>>>>>> be2317c1
+            if self.track_cosine:
+                cosine_fn = functools.partial(self._cosine_fn, use_hun=True) # use hungarian in val and test
 
         if 'is_decoy' in batch and 'mol_num' in batch:  # data with decoys
             true_data_inds = batch["is_decoy"] == 0
