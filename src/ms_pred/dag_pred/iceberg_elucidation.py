from pathlib import Path
import json
import subprocess

import matplotlib
from platformdirs import user_cache_dir
from difflib import get_close_matches

import pandas as pd
import numpy as np
import matplotlib.pyplot as plt
from matplotlib.backends.backend_pdf import PdfPages
from rdkit import Chem
from rdkit.Chem import Draw
from rdkit.Chem.Draw import IPythonConsole
import pubchempy as pcp
import pickle
import copy
from typing import List
import pygmtools as pygm
import yaml
import socket
from collections.abc import Iterable

import ms_pred.common as common
from ms_pred.retrieval.retrieval_benchmark import dist_bin
from ms_pred import coster


def load_global_config(path_to_config='configs/iceberg/iceberg_elucidation.yaml', hostname=None):
    all_configs = yaml.safe_load(open(path_to_config, "r"))
    if hostname is None:
        hostname = socket.gethostname()
    if hostname in all_configs.keys():
        config = all_configs[hostname]
        if 'clone' in config.keys():
            config = all_configs[config['clone']]
    else:
        raise ValueError(f'Your current hostname {hostname} is not found in configuration file. Please add '
                         f'configurations to {path_to_config}')
    return config


def candidates_from_pubchem(
    formula:str,
    pubchem_form_map:str='data/retrieval/pubchem/pubchem_formulae_inchikey.hdf5',
):
    """
    Get structural candidates with the same chemical formula from pubchem

    Args:
        formula: chemical formula of interested
        pubchem_form_map: path to a pubchem mapping file

    Returns: list of SMILES

    """
    if pubchem_form_map[-5:] == '.hdf5':  # hdf5 file
        form_to_smi_mapping = common.HDF5Dataset(pubchem_form_map)
        def read_fn(obj, form):
            return obj.read_str(form)
    elif pubchem_form_map[-2:] == '.p':  # pickle file
        form_to_smi_mapping = pickle.load(open(pubchem_form_map, 'rb'))
        def read_fn(obj, form):
            return obj[form]
    else:
        raise ValueError('Unknown pubchem_form_map type. Supported: HDF5 (.hdf5) or Pickle (.p)')

    if formula in form_to_smi_mapping:
        smiles_inchikey = json.loads(read_fn(form_to_smi_mapping, formula))
        smiles = [_[0] for _ in smiles_inchikey]
    else:
        def smiles_from_pubchem(form):
            try:
                compounds = pcp.get_compounds(form, namespace='formula')
                return [cmpd.isomeric_smiles for cmpd in compounds]
            except pcp.BadRequestError:
                return []
        try:
            smiles = smiles_from_pubchem(formula)
        except pcp.ServerError: # retry
            smiles = smiles_from_pubchem(formula)

    target_mass = common.formula_mass(formula)

    # remove stereo chemistry, mass mismatch (due to isotopes) and duplicates
    smiles = [smi for smi in smiles if '.' not in smi]  # rm mixtures
    smiles = common.sanitize(smiles, 'smi')  # sanitize (remove weired structures)
    smiles = [common.rm_stereo(smi) for smi in smiles]  # rm stereo chemistry information
    smiles = [smi for smi in smiles if smi is not None]
    smiles = [smi for smi in smiles if np.abs(common.mass_from_smi(smi) - target_mass) < 0.01]  # rm mass mismatch (usually due to isotopes)
    smiles = np.array(smiles)
    charge = np.array([Chem.GetFormalCharge(Chem.MolFromSmiles(smi)) for smi in smiles])
    smiles = smiles[charge == 0]
    inchikey = [common.inchikey_from_smiles(smi) for smi in smiles]
    _, unique_ids = np.unique(inchikey, return_index=True)
    smiles = smiles[unique_ids]
    return smiles.tolist()


def iceberg_prediction(
    candidate_smiles:List[str],
    collision_energies:List[int],
    nce:bool=False,
    adduct:str='[M+H]+',
    instrument:str=None,
    exp_name:str='iceberg_elucidation',
    python_path:str='',
    gen_ckpt:str='',
    inten_ckpt:str='',
    cuda_devices:int=0,
    batch_size:int=8,
    num_workers:int=6,
    sparse_k:int=100,
    max_nodes:int=100,
    threshold:float=0.1,
    binned_out:bool=False,
    ppm:int=20,
    force_recompute:bool=False,
    **kwargs,
):
    """
    Run ICEBERG prediction over a candidate set of molecules

    Args:
        candidate_smiles: (List[str]) list of candidate SMILES
        collision_energies: (List[int]) list of collision energies. Could also be List[List[int]] for each candidate SMILES
        nce: (bool, default=False) if True, the collision energies are treated as normalized collision energy; otherwise, they are treated as absolute eV
        adduct: (str, default='[M+H]+') adduct type. Could also be List[str] for each candidate SMILES
        instrument: (str, default=None) instrument used (Orbitrap or QTOF)
        exp_name: (str, default='iceberg_elucidation') name of the experiment
        python_path: (str) path to python executable
        gen_ckpt: (str) path to ICEBERG generator model (model 1) checkpoint
        inten_ckpt: (str) path to ICEBERG intensity model (model 2) checkpoint
        cuda_devices: (int or list) CUDA visible devices. If None, ICEBERG will run on CPU
        batch_size: (int, default=8)
        num_workers: (int, default=6) number of parallel workers
        sparse_k: (int, default=100) number of unique peaks predictred by model 2
        max_nodes: (int, default=100) number of fragments generated by model 1
        threshold: (float, default=0.1) cutoff confidence for model 1
        binned_out: (bool, default=False) if True, model outputs binned spectrum; otherwise, model outputs high-precision m/z peaks
        ppm: (int, default=20) parts-per-million threshold for mass comparison
        force_recompute: (bool, default=False) if True, will always re-run ICEBERG no matter the result has been cached

    Returns: path to results (a temporary path that hashes all experiment parameters),
             precursor mass
    """
    #########################################
    #       Check & preprocess input        #
    #########################################

    python_path = Path(python_path)
    gen_ckpt = Path(gen_ckpt)
    inten_ckpt = Path(inten_ckpt)

    # cuda devices as string
    if isinstance(cuda_devices, Iterable):
        cuda_devices = ','.join([str(_) for _ in cuda_devices])
    elif isinstance(cuda_devices, int):
        cuda_devices = str(cuda_devices)
    elif cuda_devices is None:
        cuda_devices = ''
    assert isinstance(cuda_devices, str)

    if len(candidate_smiles) == 0:
        raise ValueError('Empty candidate list!')

    # check adduct type
    if isinstance(adduct, str):
        adducts = [adduct] * len(candidate_smiles)
    else:
        adducts = adduct
    for adduct in adducts:
        if not adduct in common.ion2mass:
            matches = get_close_matches(adduct, common.ion2mass.keys(), n=1, cutoff=0.7)
            if len(matches) > 0:
                raise ValueError(f'Unknown adduct {adduct}. Did you mean {matches[0]}? ')
            else:
                raise ValueError(f'Adduct type {adduct} is not supported. Supported adducts: '
                                 f'{list(common.ion2mass.keys())}')
    assert len(adducts) == len(candidate_smiles)

<<<<<<< HEAD
    if isinstance(instrument, str):
        instruments = [instrument] * len(candidate_smiles)
    else:
        instruments = instrument

=======
    # standardize collision energies
    if not common.is_iterable(collision_energies): # single value CE
        collision_energies = [[int(collision_energies)] for _ in adducts]
    elif not common.is_iterable(collision_energies[0]): # one set of CEs for all, list of ints
        collision_energies = [collision_energies for _ in adducts]
    else: # one set of CEs for each, list of lists
        collision_energies = collision_energies
    assert len(collision_energies) == len(candidate_smiles)
>>>>>>> c3f999d9
    # remove stereo
    candidate_smiles = [common.rm_stereo(smi) for smi in candidate_smiles]

    # remove duplicate inchikeys
    inchikeys = [common.inchikey_from_smiles(smi) for smi in candidate_smiles]
    _, uniq_idx = np.unique(inchikeys, return_index=True)
    candidate_smiles = np.array(candidate_smiles)[uniq_idx].tolist()
    # candidate_smiles = [Chem.MolToSmiles(common.canonical_mol_from_inchi(common.inchi_from_smiles(smi)))
    #                     for smi in candidate_smiles]
    adducts = np.array(adducts)[uniq_idx].tolist()
<<<<<<< HEAD
    instruments = np.array(instruments)[uniq_idx].tolist()
=======
    collision_energies = [collision_energies[i] for i in uniq_idx]
>>>>>>> c3f999d9

    # get formula & mass & check candidate smiles
    # precursor_mass = common.mass_from_smi(candidate_smiles[0]) + common.ion2mass[adduct]
    # # formula check is skipped
    # # formula = common.form_from_smi(candidate_smiles[0])
    # for smi in candidate_smiles:
    #     cur_pm = common.mass_from_smi(smi) + common.ion2mass[adduct]
    #     if np.abs(precursor_mass - cur_pm) > precursor_mass * ppm * 1e-6:  # ppm diff
    #         raise ValueError(f'Precursor mass mismatch in input molecules. Got {smi}, mass={cur_pm}, expected mass={precursor_mass} inferred from {candidate_smiles[0]}')
    #     # if not formula == common.form_from_smi(smi):
    #     #     raise ValueError(f'Formula mismatch in input molecules. Got {smi}, form={common.form_from_smi(smi)}, expected form={formula} inferred from {candidate_smiles[0]}')

    # handle collision energies, convert all nce to ev
    collision_energies = [[float(e) for e in ces] for ces in collision_energies]
    new_collision_energies = []
    precursor_masses = []
    for cand_smi, adduct, ces in zip(candidate_smiles, adducts, collision_energies):
        precursor_mass = common.mass_from_smi(cand_smi) + common.ion2mass[adduct]
        precursor_masses.append(precursor_mass)
        if nce:
            ces = [common.nce_to_ev(e, precursor_mass) for e in ces]
        else:
            ces = ces
        new_collision_energies.append([f'{float(_):.0f}' for _ in sorted(ces)])
    collision_energies = new_collision_energies

    # generate temp directory
    param_str = exp_name + '|'
    for cand_smi, adduct, instrument, ce in sorted(zip(candidate_smiles, adducts, instruments, collision_energies)):
        param_str += '|' + cand_smi + ';' + str(common.ion2onehot_pos[adduct]) + ';' + str(common.instrument2onehot_pos[instrument]) + ';' + ','.join(sorted(ce))
    param_str += '||' + str(gen_ckpt.absolute()) + '||' + str(inten_ckpt.absolute()) + '||' + cuda_devices + \
                 '||' + f'{batch_size:d}-{num_workers:d}-{sparse_k:d}-{max_nodes:d}||' + f'{threshold:.2f}' + \
                 '||' + ('binned_out' if binned_out else "")
    param_hash = common.str_to_hash(param_str)
    save_dir = Path(user_cache_dir(f"ms-pred/iceberg-elucidation/{param_hash}"))
    save_dir.mkdir(parents=True, exist_ok=True)

    #########################################
    #            Call ICEBERG               #
    #########################################

    # skip model call if the results are cached
    if force_recompute or not (save_dir / 'iceberg_run_successful').exists():
        # write candidates to tsv
        entries = []
        for cand_smi, adduct, instrument, ce, pmz in zip(candidate_smiles, adducts, instruments, collision_energies, precursor_masses):
            entries.append({
                'spec': exp_name, 'smiles': cand_smi, 'ionization': adduct, 'instrument': instrument, 'inchikey': common.inchikey_from_smiles(cand_smi),
                'precursor': pmz, 'collision_energies': ce,
            })
        df = pd.DataFrame.from_dict(entries)
        df.to_csv(save_dir / f'cands_df_{exp_name}.tsv', sep='\t', index=False)

        # run iceberg to generate in-silico spectrum
        cmd = (f'''{python_path} src/ms_pred/dag_pred/predict_smis.py \\
               --batch-size {batch_size} \\
               --num-workers {num_workers} \\
               --dataset-labels {save_dir / f"cands_df_{exp_name}.tsv"} \\
               --sparse-out \\
               --sparse-k {sparse_k} \\
               --max-nodes {max_nodes} \\
               --threshold {threshold} \\
               --gen-checkpoint {gen_ckpt} \\
               --inten-checkpoint {inten_ckpt} \\
               --save-dir {save_dir} \\
               --adduct-shift''')
        if cuda_devices:
            cmd = f'CUDA_VISIBLE_DEVICES={cuda_devices} ' + cmd + ' \\\n           --gpu'
        assert not binned_out, 'Elucidation not supported for binned_out=True'
        if binned_out:
            cmd += ' \\           --binned_out'
        print(cmd)
        run_result = subprocess.run(cmd, shell=True)
        if run_result.returncode == 0:  # successful
            (save_dir / 'iceberg_run_successful').touch()

    precursor_mass = np.unique(np.array(precursor_masses).round(decimals=6)).tolist()
    if len(precursor_mass) == 1:
        precursor_mass = precursor_mass[0]

    return save_dir, precursor_mass


def load_real_spec(
    real_spec:str,
    real_spec_type:str,
    precursor_mass:float=None,
    nce:bool=False,
    ppm:int=20,
    nist_path:str='data/spec_datasets/nist20/spec_files.hdf5',
    denoise_spectrum:bool=True,
    intensity_threshold:float=0.05,
    **kwargs,
):
    if real_spec_type == 'raw':
        meta = {}
        real_spec = [(k, v) for k, v in real_spec.items()]
    elif real_spec_type == 'ms':
        real_spec_path = Path(real_spec)
        meta, real_spec = common.parse_spectra(real_spec_path)
    elif real_spec_type == 'nist':
        nist_h5 = common.HDF5Dataset(nist_path)
        real_spec = nist_h5.read_str(f"{real_spec}.ms").split("\n")
        meta, real_spec = common.parse_spectra(real_spec)
    else:
        raise ValueError(f'Unkown spectrum type {real_spec_type}')

    if 'parentmass' in meta:
        if precursor_mass is not None:
            precursor_mass = common.merge_mz(precursor_mass, ppm)
            # check if meta is matched
            if np.abs(precursor_mass - float(meta['parentmass'])) > precursor_mass * ppm * 1e-6:
                raise ValueError(f'Precursor mass is different from loaded spectrum metadata! Got m/z={precursor_mass}, loaded from spec={meta["parentmass"]}')
        else:
            precursor_mass = float(meta['parentmass'])
    assert precursor_mass is not None

    # denoise spectrum (thresholding)
    if denoise_spectrum:
        real_spec = [(k, common.max_inten_spec(v, max_num_inten=20, inten_thresh=intensity_threshold)) for k, v in real_spec]
        real_spec = [(k, common.electronic_denoising(v)) for k, v in real_spec]

    real_spec = common.process_spec_file(meta, real_spec, merge_specs=False)

    # round collision energy to integer
    real_spec = {float(common.get_collision_energy(k)): v for k, v in real_spec.items()}
    print(real_spec.keys())
    if nce:
        real_spec = {common.nce_to_ev(k, precursor_mass): v for k, v in real_spec.items()}
    real_spec = {f'{float(k):.0f}': v for k, v in real_spec.items()}
<<<<<<< HEAD
    
=======

>>>>>>> c3f999d9
    return real_spec


def load_pred_spec(
    load_dir:str,
    merge_spec:bool,
    merge_method='sum',
):
    """
    Args:
        load_dir: str
        merge_spec: bool

    Returns:

    """
    load_dir = Path(load_dir)

    pred_specs = common.HDF5Dataset(load_dir / 'preds.hdf5')
    pred_spec_ars = []
    pred_smis = []
    pred_frags = []
    # iterate over h5 layers
    for pred_spec_obj in pred_specs.h5_obj.values():
        for smiles_obj in pred_spec_obj.values():
            smi = None
            spec_dict = {}
            frag_dict = {}
            for collision_eng_key, collision_eng_obj in smiles_obj.items():
                if smi is None:
                    smi = collision_eng_obj.attrs['smiles']
                collision_eng_key = common.get_collision_energy(collision_eng_key)
                spec_dict[collision_eng_key] = collision_eng_obj['spec'][:]
                frag_dict[collision_eng_key] = json.loads(collision_eng_obj['frag'][0])

            if merge_spec:
                mz_frag_to_tup = {}
                for collision_eng_key in spec_dict.keys():
                    for spec, frag in zip(spec_dict[collision_eng_key], frag_dict[collision_eng_key]):
                        mz, inten = spec
                        mz_frag = f'{mz:.4f}_{frag}'
                        cur_tup = mz_frag_to_tup.get(mz_frag)
                        if cur_tup is None:
                            mz_frag_to_tup[mz_frag] = [mz, inten, frag]
                        else:
                            if merge_method == 'sum':
                                cur_tup[1] += inten
                            elif merge_method == 'max':
                                cur_tup[1] = max(inten, cur_tup[1])
                            else:
                                raise ValueError(f'Unknown merge_method {merge_method}')

                merged_spec, merged_frag = [], []
                for tup in mz_frag_to_tup.values():
                    merged_spec.append((tup[0], tup[1]))
                    merged_frag.append(tup[2])
                merged_spec = np.array(merged_spec)
                merged_spec[:, 1] = merged_spec[:, 1] / merged_spec[:, 1].max()
                spec_dict, frag_dict = {}, {}
                spec_dict['nan'] = merged_spec  # 'nan' means merged
                frag_dict['nan'] = np.array(merged_frag)

            pred_spec_ars.append(spec_dict)
            pred_frags.append(frag_dict)
            pred_smis.append(smi)
    pred_specs.close()
    pred_specs = np.array(pred_spec_ars)
    smiles = np.array(pred_smis)

    return smiles, pred_specs, pred_frags


def elucidation_over_candidates(
    load_dir:str,
    real_spec:str,
    real_spec_type:str='ms',
    precursor_mass:float=None,
    nce:bool=False,
    step_collision_energy:bool=False,
    mol_name:str="",
    real_smiles:str=None,
    topk:int=10,
    ppm:int=20,
    num_bins:int=15000,
    ignore_precursor:bool=True,
    dist_func:str='entropy',
    nist_path:str='data/spec_datasets/nist20/spec_files.hdf5',
    **kwargs,
):
    """
    Run elucidation over a candidate set

    Args:
        load_dir: (str) path to result directory (return of function iceberg_prediction)
        real_spec: (str) the real spectrum. Depends on real_spec_type
        real_spec_type: (str, default='ms') 'ms': SIRIUS-style spectrum file (.ms), 'raw': processed dictionary
        precursor_mass: (float) mass of the precursor ion
        nce: (bool, default=False) if True, the collision energies are treated as normalized collision energy; otherwise, they are treated as absolute eV
        step_collision_energy: (bool, default=False) if True, it means step_collision_energy is turned on in the instrument and only one merged spectrum will be returned
        mol_name: (str, default="") name of the molecule and/or experiment
        real_smiles: (str, default=None) the real SMILES, if specified
        topk: (int, default=10) number of candidates returned
        ppm: (int, default=20) parts-per-million threshold for mass comparison
        num_bins: (int, default=15000) number of bins for binned spectrum
        ignore_precursor: (bool, default=True) ignore precursor peak
        dist_func: (str, default='entropy') distance function

    Returns: list of TopK molecules:
        [ (top1 SMILES, entropy distance, true molecule or not),
          (top2 SMILES, entropy distance, true molecule or not),
          ...
          (topK SMILES, entropy distance, true molecule or not),
        ]

    """
    # hack the precursor mz if there are multiple formulae within tolerance
    precursor_mass = common.merge_mz(precursor_mass, ppm)

    real_spec = load_real_spec(real_spec, real_spec_type, precursor_mass, nce, ppm, nist_path)
    smiles, pred_specs, pred_frags = load_pred_spec(load_dir, step_collision_energy)

    # transform spec to binned spectrum
    real_binned = {k: common.bin_spectra([v], num_bins)[0] for k, v in real_spec.items()}
    pred_binned_specs = [
        {k: common.bin_spectra([v], num_bins, pool_fn='add')[0] for k, v in s.items()}
        for s in pred_specs]

    # get target inchikey (if any)
    if real_smiles is not None:
        target_inchikey = common.inchikey_from_smiles(common.rm_stereo(real_smiles))
    else:
        target_inchikey = None

    # compute distance
    dist = dist_bin(pred_binned_specs, real_binned, ignore_peak=(precursor_mass - 1) * 10 if ignore_precursor else None,
                    sparse=False, func=dist_func)

    sorted_indices = np.argsort(dist)

    found_true = False
    true_idx = -1
    for rnk, idx in enumerate(sorted_indices):
        d = dist[idx]
        smi = smiles[idx]
        inchikey = common.inchikey_from_smiles(smi)
        if target_inchikey is not None and inchikey in target_inchikey:
            print((f'[{mol_name}] ' if len(mol_name) > 0 else "") + f'Found target mol at {rnk+1}/{len(sorted_indices)}, ent_dist={d:.3f}')
            found_true = True
            true_idx = idx
        if idx >= topk and found_true:
            break
    return [(smiles[i], dist[i], i == true_idx) for i in sorted_indices[:topk]]


def plot_top_mols(
    topk_results,
    sa_score=False,
):
    """
    Turn the output of elucidation_over_candidates into plot

    Args:
        topk_results:

    Returns:
        an image object
    """
    mols = []
    legends = []
    for rnk, (smi, dist, is_true) in enumerate(topk_results):
        mol = Chem.MolFromSmiles(smi)
        mols.append(mol)
        legend_str = f"top{rnk+1} ent_dis={dist:.3f}"
        if sa_score:
            sa = sascorer.calculateScore(mol)
            legend_str += f" SA={sa:.3f}"
        if is_true:
            legend_str += '\ntrue molecule'
        legends.append(legend_str)
    return Draw.MolsToGridImage(mols, molsPerRow=5, subImgSize=(250,250), legends=legends, maxMols=len(mols))


def explain_peaks(
    load_dir:str,
    real_spec:str,
    precursor_mass:float,
    mol_str:str,
    real_spec_type:str='ms',
    pred_label='Predicted',
    real_label='Experimental',
    mol_type:str='smi',
    num_peaks:int=5,
    nce:bool=False,
    merge_spec:bool=False,
    ppm:int=20,
    save_path:str=None,
    axes:list=None,
<<<<<<< HEAD
    nist_path:str='data/spec_datasets/nist20/spec_files.hdf5',
    display_expmass=True,
    
=======
    display_ce:bool=True,
    display_expmass:bool=True,
    display_mass_inten_thresh:float=0.3,
    dpi:int=500,
>>>>>>> c3f999d9
    **kwargs,
):
    """
    Plot experiment spectrum and predicted spectrum head-to-head and explain the peaks using ICEBERG predictions

    Args:
        load_dir: (str) path to result directory (return of function iceberg_prediction)
        real_spec: (str) path to the experimental spectrum (.ms file)
        precursor_mass: (float) mass of the precursor ion
        mol_str: (str) the molecule of interest
        real_spec_type: (str, default='ms') 'ms': SIRIUS-style spectrum file (.ms), 'raw': processed dictionary
        pred_label: (str, default='Predicted') label for the predicted spectrum
        real_label: (str, default='Experimental') label for the experimental spectrum
        mol_type: (str, default='smi') type of mol_str. Supported values: 'smi' (SMILIES), 'inchi' (InChi), 'mol' (RDKit molecule objedt), 'inchikey' (InChiKey)
        num_peaks: (int, default=5) number of peaks to explain
        nce: (bool, default=False) if True, the collision energies are treated as normalized collision energy; otherwise, they are treated as absolute eV
        merge_spec: (bool, default=False) if True, spectra are merged
        ppm: (int, default=20) parts-per-million threshold for mass comparison
        save_path: (str) if specified, save result to the specified path
        axes: (list) matplotlib axis(es) for the plots
        display_ce: (bool, default=True) display collision energy
        display_expmass: (bool, default=True) display experiment mass values
        display_mass_inten_thresh: (float, default=0.05) when the intensity is over this threshold, display the m/z value in the plot
        dpi: (int, default=500) dpi of plots
    """
    from matplotlib.offsetbox import (OffsetImage, AnnotationBbox)
    import ms_pred.magma.fragmentation as fragmentation
<<<<<<< HEAD
    real_spec = load_real_spec(real_spec, real_spec_type, precursor_mass, nce, ppm, nist_path)
=======

>>>>>>> c3f999d9
    if 'step_collision_energy' in kwargs:
        merge_spec = kwargs['step_collision_energy']

    # hack the precursor mz if there are multiple formulae within tolerance
    precursor_mass = common.merge_mz(precursor_mass, ppm)

    # load predicted spec & get the interested prediction
    smiles, pred_specs, pred_frags = load_pred_spec(load_dir, merge_spec)
    cand_inchikeys = [common.inchikey_from_smiles(common.rm_stereo(smi)) for smi in smiles]

    # get the interested
    if mol_type == 'smi':
        inchikey_of_interest = common.inchikey_from_smiles(common.rm_stereo(mol_str, mol_type))
    elif mol_type == 'mol':
        inchikey_of_interest = Chem.MolToInchikey(common.rm_stereo(mol_str, mol_type))
    elif mol_type == 'inchi':
        inchikey_of_interest = Chem.InchiToInchikey(common.rm_stereo(mol_str, mol_type))
    elif mol_type == 'inchikey':
        inchikey_of_interest = mol_str
    else:
        raise ValueError(f'mol_type={mol_type} is not supported')

    if not inchikey_of_interest in cand_inchikeys:
        print('No inchikey matching is found for the compound of interested')
        return

    idx = cand_inchikeys.index(inchikey_of_interest)
    smi = smiles[idx]
    pred_spec = pred_specs[idx]
    pred_frag = pred_frags[idx]
    engine = fragmentation.FragmentEngine(smi, mol_str_type='smiles')

<<<<<<< HEAD
    all_figs = []
    print(real_spec.keys()), print(pred_specs[idx].keys())
    for _, ce, ax in sorted(zip([float(ce) for ce in real_spec.keys()], real_spec.keys(), axes)):
        pred_spec = pred_specs[idx][ce]
        pred_frag = pred_frags[idx][ce]
        common.plot_compare_ms(real_spec[ce], pred_spec, 'experiment', 'predicted',  f'collision energy {ce}eV', dpi=500, ax=ax)

        plt.gca().set_ylim(-1.1, 1.1)
=======
    if real_spec is None or real_spec_type == 'none':  # only plot the predicted spec
        all_ces = list(pred_spec.keys())
        real_spec = None
    else:
        real_spec = load_real_spec(real_spec, real_spec_type, precursor_mass, nce, ppm)
        if merge_spec:
            real_spec = common.merge_specs(real_spec)
        all_ces = set(pred_spec.keys()).intersection(real_spec.keys())
>>>>>>> c3f999d9

    if axes is None:
        axes = [None] * len(all_ces)
    elif not common.is_iterable(axes):
        axes = [axes]
    if not len(axes) == len(all_ces):
        raise ValueError(f"shape mismatch. Expected {len(all_ces)} axes because we have {len(all_ces)} collision "
                         f"energies but got {len(axes)}. \n"
                         "Predicted spec CEs: " + ",".join([f'{_}eV' for _ in pred_spec.keys()]) + "\n" +
                         ("Experimental spec CEs: " + ",".join([f'{_}eV' for _ in real_spec.keys()]) + "\n" if real_spec else ""))

    for idx, ((_, ce), ax) in enumerate(zip(sorted(zip([float(ce) for ce in all_ces], all_ces)), axes)):
        if real_spec is None:  # plot only predicted spec
            common.plot_ms(pred_spec[ce], pred_label,
                           '' if np.isnan(float(ce)) or not display_ce else f'{ce} eV',
                           dpi=dpi, ax=ax, largest_mz=precursor_mass)
        else:  # plot two specs head-to-head
            common.plot_compare_ms(pred_spec[ce], real_spec[ce], pred_label, real_label,
                                   '' if np.isnan(float(ce)) or not display_ce else f'{ce} eV',
                                   dpi=dpi, ax=ax, largest_mz=precursor_mass)

        # display mass of real spectrum
        if display_expmass and real_spec is not None:
            mz_to_plot = dict()
            for mz, inten in real_spec[ce]:
                if mz.round(2) in mz_to_plot:
                    if mz_to_plot[mz.round(2)][1] < inten:
                        mz_to_plot[mz.round(2)] = mz, inten
                else:
                    mz_to_plot[mz.round(2)] = mz, inten
            for _, (mz, inten) in mz_to_plot.items():
                if inten > display_mass_inten_thresh:
                    plt.text(mz, -inten - 0.06, f'{mz:.4f}', fontsize=4, alpha=0.7, horizontalalignment='center')

        if ax is None:
            ax = plt.gca()

        # explain predicted spectrum
        counter = 0
        pred_spec[ce][:, 1] = pred_spec[ce][:, 1] / np.max(pred_spec[ce][:, 1])
        for spec, frag in sorted(zip(pred_spec[ce], pred_frag[ce]), key=lambda x: x[0][1], reverse=True): # sort by inten
            if counter >= num_peaks:
                break
            mz, inten = spec
            mol_offset = (mz, inten + 0.05)
            text_offset = (mz, inten + 0.2)
            draw_dict = engine.get_draw_dict(frag)
            common.plot_mol_as_vector(
                draw_dict["mol"], hatoms=draw_dict["hatoms"], hbonds=draw_dict["hbonds"],
                offset=mol_offset, zoom=0.001, ax=ax
            )
            plt.text(text_offset[0], text_offset[1], f'{mz:.4f}', fontsize=4, horizontalalignment='center')
            counter += 1

        # hide x-axis if not the last spec
        if idx < len(all_ces) - 1:
            ax.set_xticklabels([])
            ax.set_xticklabels([], minor=True)
            ax.set_xlabel("")

    if save_path is not None:
        plt.savefig(save_path, format='pdf', bbox_inches='tight')

    return plt.gcf()


def modi_finder(
    formula_diff:str,
    load_dir:str,
    mol_str1:str,
    name1:str,
    precursor_mass1:float,
    real_spec1:str,
    real_spec_type1:str,
    name2:str,
    precursor_mass2:float,
    real_spec2:str,
    real_spec_type2:str,
    mol_type1:str='smi',
    nce1:bool=False,
    nce2:bool=False,
    mz_cutoff:float=1500,
    topk_peaks:int=10,
    top_score_thresh:float=0.1,
    step_collision_energy:bool=False,
    ppm:int=20,
    save_path: str = None,
    axes: list = None,
    nist_path:str='data/spec_datasets/nist20/spec_files.hdf5',
):
    """
    ModiFinder find modification sites between two chemical compounds, whereby their mass spec are obtained and the
    structure of mol1 and the formula difference are known. This implementation of ModiFinder only supports one
    modification site.

    Args:
        formula_diff: the formula difference. Examples: '+O', '-CH2'
        load_dir: path to ICEBERG prediction result
        mol_str1: SMILES/InChI of molecule 1 (type is specified in ``mol_type1``)
        name1: name of molecule 1 (for visualization)
        precursor_mass1: precursor mass of molecule 1
        real_spec1: experiment spectrum of molecule 1
        real_spec_type1: type of spectrum 1 (see documentation for function ``load_real_spec`` for details)
        name2: name of molecule 2 (for visualization)
        precursor_mass2: precursor mass of molecule 2
        real_spec2: experiment spectrum of molecule 2
        real_spec_type2: type of spectrum 2 (see documentation for function ``load_real_spec`` for details)
        mol_type1: (default: 'smi') type of mol_str1. Could be 'smi', 'inchi', 'mol', 'inchikey'
        mz_cutoff: (default: 1500) ignore peaks that has m/z larger than this value. Larger peaks sometimes introduces
          ambiguity to structures because too many atoms are included.
        topk_peaks: (default: 10) top k peaks considered to score the modification sites
        top_score_thresh: (default: 0.1) all sites higher than the score of max(scores) - top_score_thresh will be
            highlighted. A larger top_score_thresh will result in more highlighted atoms.
        nce1: (bool, default=False) if True, the collision energies are treated as normalized collision energy; otherwise, they are treated as absolute eV
        nce2: (bool, default=False) if True, the collision energies are treated as normalized collision energy; otherwise, they are treated as absolute eV
        step_collision_energy: (bool, default=False) if True, it means step_collision_energy is turned on in the instrument and only one merged spectrum will be returned
        ppm: (int, default=20) parts-per-million threshold for mass comparison
        save_path: (str) if specified, save result to the specified path
        axes: (list) matplotlib axis(es) for the plots

    Returns: N/A

    """
    import ms_pred.magma.fragmentation as fragmentation
    if axes is None:
        axes = [None] * len(real_spec2)
    elif type(axes) is not list:
        axes = [axes]
    if not len(axes) == len(real_spec2):
        raise ValueError("shape mismatch")

    # load experiment spectra
<<<<<<< HEAD
    real_spec1 = load_real_spec(real_spec1, real_spec_type1, precursor_mass1, nce1, ppm, nist_path)
    real_spec2 = load_real_spec(real_spec2, real_spec_type2, precursor_mass2, nce2, ppm, nist_path)
=======
    real_spec1 = load_real_spec(real_spec1, real_spec_type1, precursor_mass1, nce1, ppm, denoise_spectrum=False)
    real_spec2 = load_real_spec(real_spec2, real_spec_type2, precursor_mass2, nce2, ppm, denoise_spectrum=False)
>>>>>>> c3f999d9

    # load predicted spectra and fragments
    smiles, pred_specs, pred_frags = load_pred_spec(load_dir, step_collision_energy)
    cand_inchikeys = [common.inchikey_from_smiles(common.rm_stereo(smi)) for smi in smiles]

    if mol_type1 == 'smi':
        inchikey_of_interest = common.inchikey_from_smiles(common.rm_stereo(mol_str1, mol_type1))
    elif mol_type1 == 'mol':
        inchikey_of_interest = Chem.MolToInchikey(common.rm_stereo(mol_str1, mol_type1))
    elif mol_type1 == 'inchi':
        inchikey_of_interest = Chem.InchiToInchikey(common.rm_stereo(mol_str1, mol_type1))
    elif mol_type1 == 'inchikey':
        inchikey_of_interest = mol_str1
    else:
        raise ValueError(f'mol_type={mol_type1} is not supported')

    if not inchikey_of_interest in cand_inchikeys:
        print('No inchikey matching is found for the compound of interested')
        return

    idx = cand_inchikeys.index(inchikey_of_interest)
    smi = smiles[idx]
    pred_spec = pred_specs[idx]
    engine = fragmentation.FragmentEngine(smi, mol_str_type='smiles')

    if any([ce2 not in pred_spec for ce2 in real_spec2.keys()]):  # collision energy mismatch
        colli_eng1 = list(pred_spec.keys())
        colli_eng2 = list(real_spec2.keys())
        colli_eng1_arr = np.array([float(ce) for ce in colli_eng1])
        colli_eng2_arr = np.array([float(ce) for ce in colli_eng2])
        colli_eng_diff = np.abs(colli_eng1_arr[:, None] - colli_eng2_arr[None, :])
        matching = np.nonzero(pygm.hungarian(-colli_eng_diff))
        matched_pairs = [(colli_eng1[idx1], colli_eng2[idx2]) for idx1, idx2 in zip(*matching)]
        real_spec2 = {ce1: real_spec2[ce2] for ce1, ce2 in matched_pairs}
        print(f'The following collision energies pairs are matched between two spectra:\n'
              f'{matched_pairs}')

    if not all([ce2 in real_spec1 and ce2 in pred_spec for ce2 in real_spec2.keys()]):
        raise ValueError('Collision energy mismatch:\n'
                         f'pred_spec1 {pred_spec.keys()}\n'
                         f'real_spec1 {real_spec1.keys()}\n'
                         f'real_spec2 {real_spec2.keys()}\n')

    # find peak matching with formula difference
    if formula_diff[0] == '-':
        mass_diff = -common.formula_mass(formula_diff[1:])
    elif formula_diff[0] == '+':
        mass_diff = common.formula_mass(formula_diff[1:])
    else:
        raise ValueError('formula_diff has to start with \'+\' or \'-\'!')
    assert np.abs(precursor_mass1 + mass_diff - precursor_mass2) < precursor_mass1 * 1e-6 * ppm, \
        f'precursor_mass1={precursor_mass1}, precursor_mass2={precursor_mass2}, mass_diff={mass_diff}'

    interested_peaks = {}
    for ce, spec2 in real_spec2.items():
        cur_matched_peaks = []
        for mz, inten in spec2:
            shifted_mz_in_spec_a = np.min(np.abs(mz - real_spec1[ce][:, 0] - mass_diff)) / mz < 1e-6 * ppm
            mz_in_spec_a = np.min(np.abs(mz - real_spec1[ce][:, 0])) / mz < 1e-6 * ppm
            if shifted_mz_in_spec_a:
                if mz_in_spec_a:
                    a_idx = np.where(np.abs(mz - real_spec1[ce][:, 0]) / mz < 1e-6 * ppm)[0][0]
                    a_mz, a_inten = real_spec1[ce][a_idx]
                    if inten > a_inten:
                        cur_matched_peaks.append((mz, inten - a_inten))
                else:
                    cur_matched_peaks.append((mz, inten))
        if len(cur_matched_peaks) == 0:
            raise ValueError('No peak matching found')
        interested_peaks[ce] = np.array(cur_matched_peaks)

    all_figs = []
    atom_scores = np.zeros(engine.natoms)
    for (ce, int_peaks), ax in zip(interested_peaks.items(), axes):
        # find peak matching and plot peaks
        peak_matching = np.abs(int_peaks[:, 0][:, None] - real_spec2[ce][:, 0][None, :]) < int_peaks[:, 0][:, None] * 1e-6 * ppm
        common.plot_compare_ms(int_peaks, real_spec2[ce], name1 + f'{formula_diff}', name2, f'# of matched peaks={np.sum(peak_matching.max(axis=-1))}', dpi=500, ax=ax)

        # find fragments to peaks
        counter = 0
        int_peaks[:, 1] = int_peaks[:, 1] / np.max(int_peaks[:, 1])
        sorted_idx = np.argsort(int_peaks[:, 1])[::-1]
        for i in sorted_idx:
            mz, inten = int_peaks[i]
            if mz > mz_cutoff:
                continue
            peak_matching = np.abs(mz - mass_diff - pred_spec[ce][:, 0]) < mz * 1e-6 * ppm
            plot_count = 0
            peak_atom_scores = np.zeros(engine.natoms)
            for j in np.where(peak_matching)[0]:
                covered_atoms = engine.get_present_atoms(pred_frags[idx][ce][j])[0] # bitmap to indices
                peak_atom_scores[covered_atoms] += pred_specs[idx][ce][j][1]
                draw_dict = engine.get_draw_dict(pred_frags[idx][ce][j])
                common.plot_mol_as_vector(
                    draw_dict["mol"], hatoms=draw_dict["hatoms"], hbonds=draw_dict["hbonds"],
                    offset=(mz, inten + plot_count * 0.1), zoom=0.0005, ax=plt.gca()
                )
                plot_count += 1
            if len(peak_atom_scores[peak_atom_scores > 0]) == 0:
                print(f'Uncovered peak: {mz:.5f}, {inten:.2f}')
            else:
                print(f'Covered peak: {mz:.5f}, {inten:.2f}')
                # atom_scores[peak_atom_scores > 0] += inten  # no weighting
                # *np.sum(peak_atom_scores > 0)
                atom_scores += peak_atom_scores / np.max(peak_atom_scores) * inten
                    # higher weights for structures that ICEBERG thinks more reasonable
            counter += 1
            if counter >= topk_peaks:
                break

        # normalize to 1
        atom_scores = atom_scores / max(atom_scores.max(), 1e-3)

        all_figs.append(plt.gcf())

    # draw modification site
    plt.figure()
    plt.xlim(-150, 150)
    plt.ylim(-150, 150)
    plt.axis('off')

    common.plot_mol_as_vector(
        engine.mol, hatoms=(np.where(atom_scores > atom_scores.max() - top_score_thresh)[0]).tolist(),
        hbonds=None, atomcmap=matplotlib.colors.LinearSegmentedColormap.from_list('my_cmap', ['#A7B7C3', '#FFD593']), atomscores=atom_scores, ax=plt.gca()
    )
    all_figs.append(plt.gcf())

    if save_path is not None:
        p = PdfPages(save_path)
        for fig in all_figs:
            fig.savefig(p, format='pdf', bbox_inches='tight')
        p.close()


def generate_buyable_report(
        feat_ids: list,
        exp_specs: list,
        adduct_to_smiles: List[dict],
        config_dict: dict,
        energy: list,
        aux_info: List[dict]=None,
        topk_per_row=3,
        rows_per_page=10,
        output_name='buyable_report',
        cs_coster=None,
        ppm=20,
):
    """
    Generate a buyable report

    Args:
        feat_ids: List of length N, contains the feature IDs
        exp_specs: List of length N, contains experiment spectrum which are {'30 eV': 2D array}
        adduct_to_smiles: List of length N, each contains a dictionary like {"[M+H]+": ['CCNc1nc(Cl)nc(NC(C)=O)n1'], ...}
        config_dict: ICEBERG run configuration dictionary
        energy: collision energies
        aux_info: auxiliary information to show in the report
        topk_per_row: how many items on each row in the report
        rows_per_page: how many rows on each page in the report
        output_name: the name of the output file
        cs_coster: Chem-Space coster
        ppm: (int, default=20) parts-per-million tolerance for mass comparison
    """
    if cs_coster is None:
        cs_coster = coster.ChemSpaceCoster('eFZBhgaLqwk4by3e567DhJavPvnerOX1cnmP6nkV9eMxybPvoZHQzVknSMq3z_8X')
        cs_coster.build_status_log()

    if aux_info is None:
        aux_info = [None] * len(feat_ids)

    config_dict = copy.deepcopy(config_dict)
    all_figs = []
    fig = None
    iterator = enumerate(zip(feat_ids, exp_specs, adduct_to_smiles, aux_info))
    if len(feat_ids) >= 10:
        from tqdm import tqdm
        iterator = tqdm(iterator, total=len(feat_ids))
    for row_idx, (feat_id, exp_spec, adduct_to_smi, aux) in iterator:
        if row_idx % rows_per_page == 0:
            if fig is not None:
                all_figs.append(fig)
            fig = plt.figure(figsize=(topk_per_row * 10, rows_per_page * 7))

            # headers
            for col_idx in range(topk_per_row):
                plt.subplot(rows_per_page + 1, topk_per_row + 1, col_idx + 2)
                plt.text(0.4, 0.5, f'ICEBERG Top {col_idx + 1}', fontsize=20)
                plt.axis('off')

        # merge different adducts
        all_topk_results = []
        for adduct, smiles in adduct_to_smi.items():
            config_dict['adduct'] = adduct

            # Run ICEBERG to predict spectra
            result_path, pmz = iceberg_prediction(smiles, energy, **config_dict)

            # hack the precursor mz if there are multiple formulae within tolerance
            pmz = common.merge_mz(pmz, ppm)

            # Compare spectrum similarity for elucidation
            topk_results = elucidation_over_candidates(result_path, exp_spec, precursor_mass=pmz, mol_name=feat_id, topk=rows_per_page, **config_dict)
            topk_results = [list(r) + [result_path, pmz] for r in topk_results]
            all_topk_results += topk_results

        sorted(all_topk_results, key=lambda x: x[1])

        # row title
        plt.subplot(rows_per_page + 1, topk_per_row + 1, (row_idx % rows_per_page + 1) * (topk_per_row + 1) + 1)
        title_txt = f'FEATURE_ID={feat_id}'
        if aux:
            for k, v in aux.items():
                new_txt = f'\n{k}: {v}'
                split_indices = np.arange(0, len(new_txt), 30) # make a new line if a line is longer than 30 characters
                for i in range(len(split_indices)):
                    if i < len(split_indices) - 1:
                       title_txt += new_txt[split_indices[i]:split_indices[i+1]] + '\n'
                    else:
                        title_txt += new_txt[split_indices[i]:]
        plt.text(0.2, 0.5, title_txt, fontsize=20, horizontalalignment='left', verticalalignment='center')
        plt.axis('off')

        # plot results
        for col_idx, (smi, dist, _, result_path, pmz) in enumerate(all_topk_results[:topk_per_row]):
            plt.subplot(rows_per_page + 1, topk_per_row + 1, (row_idx % rows_per_page + 1) * (topk_per_row + 1) + col_idx + 2)
            explain_peaks(result_path, exp_spec, pmz, smi, num_peaks=10, axes=[plt.gca()], **config_dict)

            # Add molecule to plot
            common.plot_mol_as_vector(Chem.MolFromSmiles(smi), ax=plt.gca(), offset=(pmz/5, 0.7), zoom=0.003)
            plt.title('')  # remove title

            # Add entropy distance
            plt.text(pmz / 5 * 2, 0.9, f'entr_dist={dist:.3f}', fontsize=15)

            # Add price
            is_in_stock, cost = cs_coster.get_buyable_and_cost(smi)
            if is_in_stock:
                buyable_text = f'in-stock\n${cost[0]}/{cost[1]}mg, ships {cost[2]} days'
            else:
                is_on_demand, cost = cs_coster.get_buyable_and_cost(smi, in_stock_only=False)
                if is_on_demand and cost[0] is not None:
                    buyable_text = f'on-demand\n${cost[0]}/{cost[1]}mg, ships {cost[2]} days'
                else:
                    buyable_text = 'not buyable/custom synthesis'
            plt.text(pmz / 5 * 2, 0.6, buyable_text, fontsize=15)

            # Add smiles
            plt.text(pmz / 5 * 2, 0.4, smi, fontsize=10)

    all_figs.append(fig)

    with PdfPages(f'{output_name}.pdf') as pdf:
        for fig in all_figs:
            pdf.savefig(fig, bbox_inches='tight')


def form_from_mgf_buddy(
    inp_mgf: str,
    top_k_buddy_preds: int = 5,
    profile: str = 'orbitrap',
    ms1_ppm: int = 5,
    ms2_ppm: int = 10,
    fdr_cutoff: float = 0.1,
    halogen: bool = False,
):
    """
    Calculate chemical formula from MGF file by Buddy

    Args:
        inp_mgf: path to mgf
        top_k_buddy_preds: how many formula predictions are returned
        fdr_cutoff: if estimated false detection rate (FDR) is lower than fdr_cutoff, only top-1 will be returned
        profile: MS/MS profile (default: orbitrap)
        ms1_ppm: MS1 ppm tolerance
        ms2_ppm: MS2 ppm tolerance
        halogen: is halogen in formula
    """
    from msbuddy import Msbuddy, MsbuddyConfig

    msb_config = MsbuddyConfig(ms_instr=profile,  # supported: "qtof", "orbitrap", "fticr" or None
                               ppm=True,  # use ppm for mass tolerance
                               ms1_tol=ms1_ppm,  # MS1 tolerance in ppm or Da
                               ms2_tol=ms2_ppm,  # MS2 tolerance in ppm or Da
                               halogen=halogen)
    msb_engine = Msbuddy(msb_config)
    msb_engine.load_mgf(inp_mgf)
    msb_engine.annotate_formula()
    all_results = msb_engine.get_summary()
    feature_id_to_form = {}
    for result in all_results:
        adduct_and_form = []
        adduct = result['adduct']
        if adduct not in common.ion2mass:
            continue  # skip adduct types that are not supported by ICEBERG
        if result['estimated_fdr'] is not None and fdr_cutoff < result['estimated_fdr']:
            adduct_and_form.append(dict(rnk=1, adduct=adduct, form=result['formula_rank_1']))
        else:
            for i in range(1, top_k_buddy_preds+1):
                if f'formula_rank_{i}' in result and result[f'formula_rank_{i}'] is not None:
                    adduct_and_form.append(dict(rnk=i, adduct=adduct, form=result[f'formula_rank_{i}']))
        if len(adduct_and_form) > 0:
            feature_id_to_form[result['identifier']] = adduct_and_form
    return feature_id_to_form


def form_from_mgf_sirius(
    inp_mgf: str,
    top_k_sirius_preds: int = 5,
    profile: str = 'orbitrap',
    ppm: int = 10,
    sirius_path: str = 'sirius',
    elements_enforced: str = '',
    elements_considered: str = '',
    ions_considered: str = '',
    **kwargs
):
    """
    Calculate chemical formula from MGF file by SIRIUS

    Args:
        inp_mgf: path to mgf
        top_k_sirius_preds: how many formula predictions are returned
        profile: MS/MS profile (default: orbitrap)
        ppm: (default: 10)
        sirius_path: path to sirius runtime (default: local )
        elements_enforced: Enforce elements for molecular formula determination.
            Example: CHNOPSCl to allow the elements C, H, N, O, P, S and Cl. Add numbers in brackets to restrict the
            minimal and maximal allowed occurrence of these elements: CHNOP[5]S[8]Cl[1-2]. When one number is given
             then it is interpreted as upper bound.
        elements_considered: Set the allowed elements for rare element detection.
            Example: `SBrClBSe` to allow the elements S,Br,Cl,B and Se.
        ions_considered: the iontype/adduct of the MS/MS data.
            Example: [M+H]+, [M-H]-, [M+Cl]-, [M+Na]+, [M]+. You can also provide a comma separated list of adducts.
            Default: [M+H]+,[M+K]+,[M+Na]+,[M+H-H2O]+,[M+H-H4O2]+,[M+NH4]+,[M-H]-,[M+Cl]-,[M-H2O-H]-,[M+Br]-

    """
    sirius_config_cmd = f'--ignore-formula --noCite formula ' \
                        f'-p {profile} --ppm-max={ppm} '
    if len(elements_enforced) > 0:
        sirius_config_cmd += f'--elements-enforced={elements_enforced} '
    if len(elements_considered) > 0:
        sirius_config_cmd += f'--elements-considered={elements_considered} '
    if len(ions_considered) > 0:
        sirius_config_cmd += f'--ions-considered={ions_considered} '
    sirius_config_cmd += 'write-summaries'
    exp_hash = common.md5(inp_mgf) + '||' + sirius_config_cmd
    out_dir = Path(user_cache_dir(f"ms-pred/sirius-out/{common.str_to_hash(exp_hash)}"))
    out_dir.mkdir(parents=True, exist_ok=True)

    if not (out_dir / 'sirius_run_successful').exists():
        sirius_command = (f'{sirius_path} -o {out_dir} '
                          f'-i {inp_mgf} ' + sirius_config_cmd)
        print("Running SIRIUS, command:\n" + sirius_command + "\n")
        run_result = subprocess.run(sirius_command, shell=True)

        if run_result.returncode == 0:  # successful
            (out_dir / 'sirius_run_successful').touch()

    feature_id_to_form = {}
    for per_cmpd_out_dir in out_dir.glob('*'):
        feature_id = per_cmpd_out_dir.stem.split('_')[-1]
        sirius_cands_path = per_cmpd_out_dir / 'formula_candidates.tsv'
        if sirius_cands_path.exists():
            adduct_and_form = []
            df = pd.read_csv(sirius_cands_path, sep='\t')
            for idx, sirius_row in df.iterrows():
                if idx >= top_k_sirius_preds:
                    continue
                adduct = sirius_row['adduct'].replace(" ", "")
                adduct_and_form.append(dict(rnk=idx+1, adduct=adduct, form=sirius_row['molecularFormula']))
            feature_id_to_form[feature_id] = adduct_and_form
    return feature_id_to_form<|MERGE_RESOLUTION|>--- conflicted
+++ resolved
@@ -180,13 +180,11 @@
                                  f'{list(common.ion2mass.keys())}')
     assert len(adducts) == len(candidate_smiles)
 
-<<<<<<< HEAD
     if isinstance(instrument, str):
         instruments = [instrument] * len(candidate_smiles)
     else:
         instruments = instrument
 
-=======
     # standardize collision energies
     if not common.is_iterable(collision_energies): # single value CE
         collision_energies = [[int(collision_energies)] for _ in adducts]
@@ -195,7 +193,6 @@
     else: # one set of CEs for each, list of lists
         collision_energies = collision_energies
     assert len(collision_energies) == len(candidate_smiles)
->>>>>>> c3f999d9
     # remove stereo
     candidate_smiles = [common.rm_stereo(smi) for smi in candidate_smiles]
 
@@ -206,11 +203,8 @@
     # candidate_smiles = [Chem.MolToSmiles(common.canonical_mol_from_inchi(common.inchi_from_smiles(smi)))
     #                     for smi in candidate_smiles]
     adducts = np.array(adducts)[uniq_idx].tolist()
-<<<<<<< HEAD
     instruments = np.array(instruments)[uniq_idx].tolist()
-=======
     collision_energies = [collision_energies[i] for i in uniq_idx]
->>>>>>> c3f999d9
 
     # get formula & mass & check candidate smiles
     # precursor_mass = common.mass_from_smi(candidate_smiles[0]) + common.ion2mass[adduct]
@@ -341,11 +335,6 @@
     if nce:
         real_spec = {common.nce_to_ev(k, precursor_mass): v for k, v in real_spec.items()}
     real_spec = {f'{float(k):.0f}': v for k, v in real_spec.items()}
-<<<<<<< HEAD
-    
-=======
-
->>>>>>> c3f999d9
     return real_spec
 
 
@@ -543,16 +532,10 @@
     ppm:int=20,
     save_path:str=None,
     axes:list=None,
-<<<<<<< HEAD
-    nist_path:str='data/spec_datasets/nist20/spec_files.hdf5',
-    display_expmass=True,
-    
-=======
     display_ce:bool=True,
     display_expmass:bool=True,
     display_mass_inten_thresh:float=0.3,
     dpi:int=500,
->>>>>>> c3f999d9
     **kwargs,
 ):
     """
@@ -580,11 +563,6 @@
     """
     from matplotlib.offsetbox import (OffsetImage, AnnotationBbox)
     import ms_pred.magma.fragmentation as fragmentation
-<<<<<<< HEAD
-    real_spec = load_real_spec(real_spec, real_spec_type, precursor_mass, nce, ppm, nist_path)
-=======
-
->>>>>>> c3f999d9
     if 'step_collision_energy' in kwargs:
         merge_spec = kwargs['step_collision_energy']
 
@@ -617,16 +595,6 @@
     pred_frag = pred_frags[idx]
     engine = fragmentation.FragmentEngine(smi, mol_str_type='smiles')
 
-<<<<<<< HEAD
-    all_figs = []
-    print(real_spec.keys()), print(pred_specs[idx].keys())
-    for _, ce, ax in sorted(zip([float(ce) for ce in real_spec.keys()], real_spec.keys(), axes)):
-        pred_spec = pred_specs[idx][ce]
-        pred_frag = pred_frags[idx][ce]
-        common.plot_compare_ms(real_spec[ce], pred_spec, 'experiment', 'predicted',  f'collision energy {ce}eV', dpi=500, ax=ax)
-
-        plt.gca().set_ylim(-1.1, 1.1)
-=======
     if real_spec is None or real_spec_type == 'none':  # only plot the predicted spec
         all_ces = list(pred_spec.keys())
         real_spec = None
@@ -635,7 +603,6 @@
         if merge_spec:
             real_spec = common.merge_specs(real_spec)
         all_ces = set(pred_spec.keys()).intersection(real_spec.keys())
->>>>>>> c3f999d9
 
     if axes is None:
         axes = [None] * len(all_ces)
@@ -768,13 +735,8 @@
         raise ValueError("shape mismatch")
 
     # load experiment spectra
-<<<<<<< HEAD
-    real_spec1 = load_real_spec(real_spec1, real_spec_type1, precursor_mass1, nce1, ppm, nist_path)
-    real_spec2 = load_real_spec(real_spec2, real_spec_type2, precursor_mass2, nce2, ppm, nist_path)
-=======
     real_spec1 = load_real_spec(real_spec1, real_spec_type1, precursor_mass1, nce1, ppm, denoise_spectrum=False)
     real_spec2 = load_real_spec(real_spec2, real_spec_type2, precursor_mass2, nce2, ppm, denoise_spectrum=False)
->>>>>>> c3f999d9
 
     # load predicted spectra and fragments
     smiles, pred_specs, pred_frags = load_pred_spec(load_dir, step_collision_energy)
