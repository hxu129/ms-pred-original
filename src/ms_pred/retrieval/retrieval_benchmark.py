import ast
from pathlib import Path
import json
import argparse
import yaml
import pickle
from tqdm import tqdm
from collections import defaultdict
from functools import partial
from typing import Dict, List
import copy

import pygmtools as pygm

import numpy as np
from numpy.linalg import norm

import pandas as pd

import ms_pred.common as common


def get_args():
    """get_args."""
    parser = argparse.ArgumentParser()
    parser.add_argument("--dataset", default="canopus_train_public")
    parser.add_argument("--formula-dir-name", default="subform_20")
    parser.add_argument(
        "--pred-file",
        default="results/ffn_baseline_cos/retrieval/split_1/fp_preds.p",
    )
    parser.add_argument("--outfile", default=None)
    parser.add_argument("--dist-fn", default="cos")
    parser.add_argument(
        "--ignore-parent-peak",
        action="store_true",
        default=False,
        help="If true, ignore the precursor peak",
    )
    parser.add_argument(
        "--binned-pred",
        action="store_true",
        default=False,
        help="If true, the spec predictions are binned",
    )
    return parser.parse_args()


def process_spec_file(spec_name, name_to_colli: dict, spec_dir: Path, num_bins: int = -1, upper_limit: int = -1,
                      binned_spec: bool=True):
    """process_spec_file."""
    if binned_spec:
        assert num_bins > 0
        assert upper_limit > 0

    if spec_dir.suffix == '.hdf5': # is h5file
        spec_h5 = common.HDF5Dataset(spec_dir)
    else: # is directory
        spec_h5 = None
    return_dict = {}
    for colli_label in name_to_colli[spec_name]:
        if spec_h5 is not None: # is h5file
            spec_file = f"{spec_name}_collision {colli_label}.json"
            if not spec_file in spec_h5:
                print(f"Cannot find spec {spec_file}")
                return_dict[colli_label] = np.zeros(num_bins) if binned_spec else np.zeros((0, 2))
                continue
            loaded_json = json.loads(spec_h5.read_str(spec_file))
        else: # is directory
            spec_file = spec_dir / f"{spec_name}.json"
            if not spec_file.exists():
                print(f"Cannot find spec {spec_file}")
                return np.zeros(num_bins) if binned_spec else np.zeros((0, 2))
            loaded_json = json.load(open(spec_file, "r"))

        if loaded_json.get("output_tbl") is None:
            return_dict[colli_label] = None
            continue

        # Load with adduct involved
        mz = loaded_json["output_tbl"]["mono_mass"]
        inten = loaded_json["output_tbl"]["ms2_inten"]
        spec_ar = np.vstack([mz, inten]).transpose(1, 0)
        if binned_spec:
            binned = common.bin_spectra([spec_ar], num_bins, upper_limit)
            avged = binned[0]
            return_dict[colli_label] = avged
        else:
            return_dict[colli_label] = spec_ar
    return return_dict


def dist_bin(cand_preds_dict: List[Dict], true_spec_dict: dict, sparse=True, ignore_peak=None, func='cos', selected_evs=None, agg=True) -> np.ndarray:
    """cos_dist for binned spectrum

    Args:
        cand_preds_dict: List of candidates
        true_spec_dict:
        ignore_peak: ignore peaks whose indices are larger than this value

    Returns:
        np.ndarray:
    """
    dist = []
    true_npeaks = []
    ## sampled_evs = np.random.choice(evs, 3, p = ())
    if selected_evs:
        true_spec_dict = {k: v for k, v in true_spec_dict.items() if str(k) in selected_evs}
    for idx, colli_eng in enumerate(true_spec_dict.keys()):
        cand_preds = np.stack([i[colli_eng] for i in cand_preds_dict], axis=0)
        true_spec = true_spec_dict[colli_eng]

        if sparse:
            # sparse_output
            pred_specs = np.zeros((cand_preds.shape[0], true_spec.shape[0]))
            inds = cand_preds[:, :, 0].astype(int)
            pos_1 = np.ones(inds.shape) * np.arange(inds.shape[0])[:, None]
            pred_specs[pos_1.flatten().astype(int), inds.flatten()] = cand_preds[
                :, :, 1
            ].flatten()
        else:
            pred_specs = cand_preds

        if ignore_peak:
            pred_specs[:, int(ignore_peak):] = 0
            true_spec = copy.deepcopy(true_spec)
            true_spec[int(ignore_peak):] = 0

        true_npeaks.append(np.sum(true_spec > 0))

        if func == 'cos':
            norm_pred = norm(pred_specs, axis=-1) + 1e-22  # , ord=2) #+ 1e-22
            norm_true = norm(true_spec, axis=-1) + 1e-22  # , ord=2) #+ 1e-22

            # Cos
            dist.append(1 - np.dot(pred_specs, true_spec) / (norm_pred * norm_true))
        elif func == 'entropy':
            def norm_peaks(prob):
                return prob / (prob.sum(axis=-1, keepdims=True) + 1e-22)

            def entropy(prob):
                # assert np.all(np.abs(prob.sum(axis=-1) - 1) < 5e-3), f"Diff to 1: {np.max(np.abs(prob.sum(axis=-1) - 1))}"
                return -np.sum(prob * np.log(prob + 1e-22), axis=-1)

            norm_pred = norm_peaks(pred_specs)
            norm_true = norm_peaks(true_spec)
            entropy_pred = entropy(norm_pred)
            entropy_targ = entropy(norm_true)
            entropy_mix = entropy((norm_pred + norm_true) / 2)
            dist.append((2 * entropy_mix - entropy_pred - entropy_targ) / np.log(4))

        elif func == "emd":
            import ot
            bins = np.linspace(0, 1500, 15000, dtype=np.float64)
            def norm_peaks(prob):
                return prob / (prob.sum(axis=-1, keepdims=True) + 1e-22)
            norm_pred = norm_peaks(pred_specs)
            norm_true = norm_peaks(true_spec)
            emds = []
            for i in tqdm(range(norm_pred.shape[0])):
                # this takes 10 seconds
                # TODO: figure out how one can incorporate the entropy weighting into matrix?
                #emd = ot.emd2_1d(x_a=bins, x_b=bins, a = -norm_pred[i,:] * np.log(norm_pred[i,:]), 
                #                                     b = -norm_true * np.log(norm_true), metric='sqeuclidean')
                # takes like 10 minutes..
                emd = ot.emd2(norm_pred[i,:], norm_true, np.abs(bins[:, None] - bins))
                #emd = ot.sinkhorn2(norm_pred[i,: ], norm_true, np.abs(bins[:, None] - bins), reg=0)
                # print(emd)
                #print(np.abs(np.cumsum(norm_pred[i, :], axis=-1) - np.cumsum(norm_true)) @ np.diff(bins, append=15000))
                emds.append(emd)
            # closed form for 1p 1-d emd
            # emd = np.abs(np.cumsum(norm_pred, axis=-1) - np.cumsum(norm_true)) @ np.diff(bins, append=15000)

            #emd = -np.exp(-emd) # top 3? # super small values?
            # emd = 1 - 1/emd # top 4, 0.85 to 1
            # emd = np.log1p(emd)
            # emd = np.tanh(emd)  # saturates everything, not good.
            # the relative distances end up making a difference below b/c of dot product!
            dist.append(emds)


    dist = np.array(dist)  # num of colli energy x number of candidates
    # if >=5 peaks: weight=4, elif >=1 peaks: weight=1, else: weight=0
    weights = (np.array(true_npeaks) >= 5) * 3 + (np.array(true_npeaks) >= 1) * 1
    # weights = np.ones(dist.shape[0])
    weights = weights / weights.sum()

    if agg:
        return np.sum(dist * weights[:, None], axis=0)  # number of candidates
    else:
        # return both
<<<<<<< HEAD
=======
        dist = dist[weights > 0] # exclude any objectives that have zero-weights based on filter
>>>>>>> 22adde80
        return dist, np.sum(dist * weights[:, None], axis=0)  # number of candidates

# define cosine/entropy functions
cos_dist_bin = partial(dist_bin, func='cos')
entropy_dist_bin = partial(dist_bin, func='entropy')
emd_dist_bin = partial(dist_bin, func='emd')


def cos_dist_hun(cand_preds_dict: List[Dict], true_spec_dict: dict, parent_mass: float, ignore_peak=False) -> np.ndarray:
    """cos_dist for sparse spectrum using Hungarian algorithm to match peaks

    Args:
        cand_preds_dict: List of candidates
        true_spec_dict:
        ignore_peak: ignore peaks whose indices are larger than this value

    Returns:
        np.ndarray:
    """
    dist = 0
    for idx, colli_eng in enumerate(true_spec_dict.keys()):
        cand_preds = common.np_stack_padding([i[colli_eng] for i in cand_preds_dict], axis=0)
        true_spec = true_spec_dict[colli_eng]

        if ignore_peak:
            cand_preds, true_spec = copy.deepcopy(cand_preds), copy.deepcopy(true_spec)
            cand_preds[cand_preds[:, :, 0] > parent_mass - 1, 1] = 0
            true_spec[true_spec[:, 0] > parent_mass - 1, 1] = 0

        norm_pred = norm(cand_preds[:, :, 1], axis=-1) + 1e-22
        norm_true = norm(true_spec[:, 1], axis=-1) + 1e-22

        tol = parent_mass * 2e-5  # 20ppm tolerance
        mask = np.abs(cand_preds[:, :, None, 0] - true_spec[None, None, :, 0]) < tol
        score = cand_preds[:, :, None, 1] * true_spec[None, None, :, 1] / (norm_pred[:, None, None] * norm_true)
        score = score * mask
        assign = pygm.hungarian(score)
        dist += 1 - np.sum(assign * score, axis=(1, 2))

    return dist / len(true_spec_dict)


def rank_test_entry(
    cand_ikeys,
    cand_preds,
    true_spec,
    true_ikey,
    spec_name,
    true_smiles,
    parent_mass,
    parent_mass_idx,
    dist_fn="cos",
    binned_pred=True,
    **kwargs,
):
    """rank_test_entry.

    Args:
        cand_ikeys:
        cand_preds:
        true_spec:
        true_ikey:
        spec_name:
        true_smiles:
        kwargs:
    """
    if dist_fn == "cos" and binned_pred:
        dist = cos_dist_bin(cand_preds_dict=cand_preds, true_spec_dict=true_spec, ignore_peak=parent_mass_idx)
    elif dist_fn == "cos" and not binned_pred:
        dist = cos_dist_hun(cand_preds_dict=cand_preds, true_spec_dict=true_spec, parent_mass=parent_mass, ignore_peak=parent_mass_idx is not None)
    elif dist_fn == "entropy" and binned_pred:
        dist = entropy_dist_bin(cand_preds_dict=cand_preds, true_spec_dict=true_spec, ignore_peak=parent_mass_idx)
    elif dist_fn == "random":
        dist = np.random.randn(cand_preds.shape[0])
    else:
        raise NotImplementedError()

    true_ind = np.argwhere(cand_ikeys == true_ikey).flatten()

    # Now need to find which position 0 is in  --> should be 28th
    resorted = np.argsort(dist)
    # inds_found = np.argsort(resorted)

    # resorted_dist = dist[resorted]
    # NOTE: resorted is out of bounds
    resorted_ikeys = cand_ikeys[resorted]
    resorted_dist = dist[resorted]

    assert len(true_ind) == 1

    true_ind = true_ind[0]

    true_dist = dist[true_ind]
    # ind_found = inds_found[true_ind]
    # tie_shift = np.sum(true_dist == dist) - 1
    # ind_found_init = ind_found
    # ind_found = ind_found + tie_shift
    ind_found = np.argwhere(resorted_dist == true_dist).flatten()[-1]

    # Add 1 in case it was first to be top 1 not zero
    ind_found = ind_found + 1

    true_mass = common.mass_from_smi(true_smiles)
    mass_bin = common.bin_mass_results(true_mass)
    peak_bin_avg = common.bin_peak_results(true_spec, binned_spec=binned_pred, reduction='mean')
    peak_bin_max = common.bin_peak_results(true_spec, binned_spec=binned_pred, reduction='max')
    peak_bin_min = common.bin_peak_results(true_spec, binned_spec=binned_pred, reduction='min')

    return {
        "ind_recovered": float(ind_found),
        "total_decoys": len(resorted_ikeys),
        "mass": float(true_mass),
        "mass_bin": mass_bin,
        "peak_bin_avg": peak_bin_avg,
        "peak_bin_max": peak_bin_max,
        "peak_bin_min": peak_bin_min,
        "true_dist": float(true_dist),
        "spec_name": str(spec_name),
    }


def main(args):
    """main."""
    dataset = args.dataset
    formula_dir_name = args.formula_dir_name
    dist_fn = args.dist_fn
    ignore_parent_peak = args.ignore_parent_peak
    binned_pred = args.binned_pred
    data_folder = Path(f"data/spec_datasets/{dataset}")
    form_folder = data_folder / f"subformulae/{formula_dir_name}/"
    data_df = pd.read_csv(data_folder / "labels.tsv", sep="\t")

    name_to_ikey = dict(data_df[["spec", "inchikey"]].values)
    name_to_smi = dict(data_df[["spec", "smiles"]].values)
    name_to_ion = dict(data_df[["spec", "ionization"]].values)
    name_to_colli = dict(data_df[["spec", "collision_energies"]].values)

    pred_file = Path(args.pred_file)
    outfile = args.outfile
    if outfile is None:
        outfile = pred_file.parent / f"rerank_eval_{dist_fn}.yaml"
        outfile_grouped_ion = (
            pred_file.parent / f"rerank_eval_grouped_ion_{dist_fn}.tsv"
        )
        outfile_grouped_mass = (
            pred_file.parent / f"rerank_eval_grouped_mass_{dist_fn}.tsv"
        )
        outfile_grouped_peak = (
                pred_file.parent / f"rerank_eval_grouped_npeak_{dist_fn}.tsv"
        )
    else:
        outfile = Path(outfile)
        outfile_grouped_ion = outfile.parent / f"{outfile.stem}_grouped_ion.tsv"
        outfile_grouped_mass = outfile.parent / f"{outfile.stem}_grouped_mass.tsv"
        outfile_grouped_peak = outfile.parent / f"{outfile.stem}_grouped_npeak.tsv"

    pred_specs = common.HDF5Dataset(pred_file)
    if binned_pred:
        upper_limit = pred_specs.attrs["upper_limit"]
        num_bins = pred_specs.attrs["num_bins"]
    use_sparse = pred_specs.attrs["sparse_out"]

    pred_spec_ars = []
    pred_ikeys = []
    pred_spec_names = []
    # iterate over h5 layers
    for pred_spec_obj in pred_specs.h5_obj.values():
        for smiles_obj in pred_spec_obj.values():
            ikey = None
            spec_dict = {}
            name = None
            for collision_eng_key, collision_eng_obj in smiles_obj.items():
                if name is None:
                    name = collision_eng_obj.attrs['spec_name']
                if ikey is None:
                    ikey = collision_eng_obj.attrs['ikey']
                collision_eng_key = common.get_collision_energy(collision_eng_key)
                spec_dict[collision_eng_key] = collision_eng_obj['spec'][:]
            pred_spec_ars.append(spec_dict)
            pred_ikeys.append(ikey)
            pred_spec_names.append(name)

    pred_spec_ars = np.array(pred_spec_ars)
    pred_ikeys = np.array(pred_ikeys)
    pred_spec_names = np.array(pred_spec_names)
    pred_spec_names_unique = np.unique(pred_spec_names)

    # pred_specs = pickle.load(open(pred_file, "rb"))
    # pred_spec_ars = pred_specs["preds"]
    # pred_ikeys = np.array(pred_specs["ikeys"])
    # pred_spec_names = np.array(pred_specs["spec_names"])
    # pred_spec_names_unique = np.unique(pred_spec_names)
    # use_sparse = pred_specs["sparse_out"]
    # if binned_pred:
    #     upper_limit = pred_specs["upper_limit"]
    #     num_bins = pred_specs["num_bins"]

    # if args.merged_specs:  # only keep collision_energy == nan
    #     for spec_name in name_to_colli.keys():  # filter true spec
    #         colli_engs = ast.literal_eval(name_to_colli[spec_name])
    #         new_colli_engs = []
    #         for colli_key in colli_engs:
    #             if 'nan' in colli_key:
    #                 new_colli_engs.append(colli_key)
    #         if len(new_colli_engs) == 0:
    #             new_colli_engs.append('nan')
    #         name_to_colli[spec_name] = new_colli_engs
    #
    #     for idx in range(len(pred_spec_ars)):  # filter predicted spec
    #         pred_spec_ars[idx] = {k: v for k, v in pred_spec_ars[idx].items() if 'nan' in k}
    #
    # else:

    # only keep collision_energy != nan
    for spec_name in name_to_colli.keys():  # filter true spec
        colli_engs = ast.literal_eval(name_to_colli[spec_name])
        new_colli_engs = []
        for colli_key in colli_engs:
            if 'nan' not in colli_key:
                new_colli_engs.append(colli_key)
        name_to_colli[spec_name] = new_colli_engs

    for idx in range(len(pred_spec_ars)):  # filter predicted spec
        pred_spec_ars[idx] = {k: v for k, v in pred_spec_ars[idx].items() if 'nan' not in k}

    # Only use sparse valid for now
    assert use_sparse

    if binned_pred:
        read_spec = partial(
            process_spec_file,
            name_to_colli=name_to_colli,
            num_bins=num_bins,
            upper_limit=upper_limit,
            spec_dir=form_folder,
            binned_spec=True,  # load binned true spectrum
        )
    else:
        read_spec = partial(
            process_spec_file,
            name_to_colli=name_to_colli,
            spec_dir=form_folder,
            binned_spec=False,  # load sparse true spectrum
        )
    true_specs = common.chunked_parallel(
        pred_spec_names_unique,
        read_spec,
        chunks=100,
        max_cpu=16,
    )
    name_to_spec = dict(zip(pred_spec_names_unique, true_specs))

    # Create a list of dicts, bucket by mass, etc.
    all_entries = []
    for spec_name in tqdm(pred_spec_names_unique):

        # Get candidates
        bool_sel = pred_spec_names == spec_name
        cand_ikeys = pred_ikeys[bool_sel]
        cand_preds = np.array(pred_spec_ars)[bool_sel]
        true_spec = name_to_spec[spec_name]
        true_smi = name_to_smi[spec_name]
        true_ion = name_to_ion[spec_name]
        parent_mass = common.mass_from_smi(true_smi) + common.ion2mass[true_ion]
        new_entry = {
            "cand_ikeys": cand_ikeys,
            "cand_preds": cand_preds,
            "true_spec": true_spec,
            "true_smiles": true_smi,
            "true_ikey": name_to_ikey[spec_name],
            "spec_name": spec_name,
            "parent_mass_idx": (parent_mass - 1) * num_bins / upper_limit if ignore_parent_peak else None,
            "parent_mass": parent_mass,
        }

        if true_spec is None:
            continue
        all_entries.append(new_entry)

    rank_test_entry_ = partial(rank_test_entry, dist_fn=dist_fn, binned_pred=binned_pred)
    all_out = [rank_test_entry_(**test_entry) for test_entry in all_entries]

    # Compute avg and individual stats
    k_vals = list(range(1, 11))
    running_lists = defaultdict(lambda: [])
    output_entries = []
    for out in all_out:
        output_entries.append(out)
        for k in k_vals:
            below_k = out["ind_recovered"] <= k
            running_lists[f"top_{k}"].append(below_k)
            out[f"top_{k}"] = below_k
        running_lists["total_decoys"].append(out["total_decoys"])
        running_lists["true_dist"].append(out["true_dist"])

    final_output = {
        "dataset": dataset,
        "data_folder": str(data_folder),
        "dist_fn": dist_fn,
        "individuals": sorted(output_entries, key=lambda x: x["ind_recovered"]),
    }

    for k, v in running_lists.items():
        final_output[f"avg_{k}"] = float(np.mean(v))

    for i in output_entries:
        i["ion"] = name_to_ion[i["spec_name"]]

    df = pd.DataFrame(output_entries)

    for group_key, out_name in zip(
        ["mass_bin", "ion", "peak_bin_avg"], [outfile_grouped_mass, outfile_grouped_ion, outfile_grouped_peak]
    ):
        df_grouped = pd.concat(
            [df.groupby(group_key).mean(numeric_only=True), df.groupby(group_key).size()], axis=1
        )
        df_grouped = df_grouped.rename({0: "num_examples"}, axis=1)

        all_mean = df.mean(numeric_only=True)
        all_mean["num_examples"] = len(df)
        all_mean.name = "avg"
        df_grouped = pd.concat([df_grouped, all_mean.to_frame().T], axis=0)
        df_grouped.to_csv(out_name, sep="\t")

    with open(outfile, "w") as fp:
        out_str = yaml.dump(final_output, indent=2)
        print(out_str)
        fp.write(out_str)


if __name__ == "__main__":
    """__main__"""
    args = get_args()
    main(args)<|MERGE_RESOLUTION|>--- conflicted
+++ resolved
@@ -189,10 +189,7 @@
         return np.sum(dist * weights[:, None], axis=0)  # number of candidates
     else:
         # return both
-<<<<<<< HEAD
-=======
         dist = dist[weights > 0] # exclude any objectives that have zero-weights based on filter
->>>>>>> 22adde80
         return dist, np.sum(dist * weights[:, None], axis=0)  # number of candidates
 
 # define cosine/entropy functions
