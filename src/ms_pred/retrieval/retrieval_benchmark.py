--- conflicted
+++ resolved
@@ -149,52 +149,13 @@
 
             norm_pred = norm_peaks(pred_specs)
             norm_true = norm_peaks(true_spec)
-<<<<<<< HEAD
-            zeros = (pred_specs.sum(axis=-1) == 0) # to account for empty spectra
-=======
             zeros = (pred_specs.sum(axis=-1) == 0)
->>>>>>> c3f999d9
             entropy_pred = entropy(norm_pred)
             entropy_targ = entropy(norm_true)
             entropy_mix = entropy((norm_pred + norm_true) / 2)
             entropy_dists = (2 * entropy_mix - entropy_pred - entropy_targ) / np.log(4)
-<<<<<<< HEAD
-            entropy_dists[zeros] = 1
-            dist.append(entropy_dists)
-
-        elif func == "emd":
-            import ot
-            bins = np.linspace(0, 1500, 15000, dtype=np.float64)
-            def norm_peaks(prob):
-                return prob / (prob.sum(axis=-1, keepdims=True) + 1e-22)
-            norm_pred = norm_peaks(pred_specs)
-            norm_true = norm_peaks(true_spec)
-            emds = []
-            for i in tqdm(range(norm_pred.shape[0])):
-                # this takes 10 seconds
-                # TODO: figure out how one can incorporate the entropy weighting into matrix?
-                #emd = ot.emd2_1d(x_a=bins, x_b=bins, a = -norm_pred[i,:] * np.log(norm_pred[i,:]), 
-                #                                     b = -norm_true * np.log(norm_true), metric='sqeuclidean')
-                # takes like 10 minutes..
-                emd = ot.emd2(norm_pred[i,:], norm_true, np.abs(bins[:, None] - bins))
-                #emd = ot.sinkhorn2(norm_pred[i,: ], norm_true, np.abs(bins[:, None] - bins), reg=0)
-                # print(emd)
-                #print(np.abs(np.cumsum(norm_pred[i, :], axis=-1) - np.cumsum(norm_true)) @ np.diff(bins, append=15000))
-                emds.append(emd)
-            # closed form for 1p 1-d emd
-            # emd = np.abs(np.cumsum(norm_pred, axis=-1) - np.cumsum(norm_true)) @ np.diff(bins, append=15000)
-
-            #emd = -np.exp(-emd) # top 3? # super small values?
-            # emd = 1 - 1/emd # top 4, 0.85 to 1
-            # emd = np.log1p(emd)
-            # emd = np.tanh(emd)  # saturates everything, not good.
-            # the relative distances end up making a difference below b/c of dot product!
-            dist.append(emds)
-
-=======
             entropy_dists[zeros] = 1 # mask empty spectra to be distance 1
             dist.append(entropy_dists)
->>>>>>> c3f999d9
 
     dist = np.array(dist)  # num of colli energy x number of candidates
     # if >=5 peaks: weight=4, elif >=1 peaks: weight=1, else: weight=0
