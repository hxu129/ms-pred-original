--- conflicted
+++ resolved
@@ -1,8 +1,4 @@
-<<<<<<< HEAD
-dataset=msg # nist20, nist23
-=======
-dataset=nist20 # nist20, nist23
->>>>>>> c3f999d9
+dataset=nist20 # nist20, nist23, msg
 max_peaks=50
 ppm_diff=20
 workers=64
