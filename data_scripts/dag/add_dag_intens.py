--- conflicted
+++ resolved
@@ -104,23 +104,6 @@
 
 
     true_dag_h5 = common.HDF5Dataset(true_dag_folder)
-<<<<<<< HEAD
-    for true_dag_n in tqdm(list(true_dag_h5.get_all_names())):
-        # as part of MSG processing:
-        spec_id =  'pred_' + true_dag_n.split(' eV')[0] + '.json'
-        if spec_id not in pred_dag_name_set:
-            continue
-        #spec_id = 'pred_' + true_dag_n 
-        pred_dag_names.append(spec_id)
-        true_dag_names.append(true_dag_n)
-        out_dag_names.append(true_dag_n)
-    true_dag_h5.close()
-
-    print(pred_dag_folder)
-
-    
-
-=======
     for true_dag_n in tqdm(true_dag_h5.get_all_names()):
         if not args.msg:
             spec_id = 'pred_' + true_dag_n
@@ -136,7 +119,6 @@
             true_dag_names.append(true_dag_n)
             out_dag_names.append(true_dag_n)
     true_dag_h5.close()
->>>>>>> be2317c1
     arg_dicts = [
         {
             "pred_dag_h5": pred_dag_folder,
